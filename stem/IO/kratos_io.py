from functools import reduce
from pathlib import Path
from typing import List, Dict, Any, Optional, Sequence

import numpy as np

from stem.IO.kratos_boundaries_io import KratosBoundariesIO
from stem.IO.kratos_loads_io import KratosLoadsIO
from stem.IO.kratos_material_io import KratosMaterialIO
from stem.IO.kratos_output_io import KratosOutputsIO
from stem.IO.kratos_solver_io import KratosSolverIO
from stem.structural_material import *
from stem.boundary import BoundaryParametersABC, AbsorbingBoundary, DisplacementConstraint, RotationConstraint
from stem.load import LoadParametersABC, LineLoad, MovingLoad, SurfaceLoad, PointLoad
from stem.mesh import Element, Node
from stem.model import Model
from stem.model_part import ModelPart, BodyModelPart
from stem.table import Table
from stem.output import Output
from stem.utils import Utils
from stem.IO.io_utils import IOUtils

# define domain name
DOMAIN = "PorousDomain"

# indentation between entries in the mdpa file. Defaults to 2.
INDENTATION = 2
# format for integers
FORMAT_INTEGER: str = "{:d}"
# format for floats (long)
FORMAT_FLOAT_LONG: str = " {:.10f}"
# format for floats (short)
FORMAT_FLOAT_SHORT: str = " {:.4f}"


class KratosIO:
    """
    Class containing methods to write mesh and problem data to Kratos

    Attributes:
        - ndim (int): The number of dimensions of the problem.
        - material_io (:class:`stem.IO.kratos_material_io.KratosMaterialIO`): The material IO object.
        - loads_io (:class:`stem.IO.kratos_loads_io.KratosLoadsIO`): The loads IO object.
        - boundaries_io (:class:`stem.IO.kratos_boundaries_io.KratosBoundariesIO`): The boundaries IO object.
        - outputs_io (:class:`stem.IO.kratos_output_io.KratosOutputsIO`): The outputs IO object.
        - model_io (:class:`stem.IO.kratos_model_io.KratosModelIO`): The model IO object.
        - solver_io (:class:`stem.IO.kratos_solver_io.KratosSolverIO`): The solver IO object.

    """

    def __init__(self, ndim: int):
        """
        Constructor of KratosIO class

        Args:
            - ndim (int): The number of dimensions of the problem.
        """

        self.ndim = ndim

        self.material_io = KratosMaterialIO(self.ndim, DOMAIN)
        self.loads_io = KratosLoadsIO(DOMAIN)
        self.boundaries_io = KratosBoundariesIO(DOMAIN)
        self.outputs_io = KratosOutputsIO(DOMAIN)
        self.solver_io = KratosSolverIO(self.ndim, DOMAIN)

    @staticmethod
    def __is_body_model_part(model_part: ModelPart):
        """
        Check whether the model part is a body model part.

        Args:
            - model_part (:class:`stem.model_part.ModelPart`): the model part

        Returns:
            - bool: whether the model part is body
        """
        return isinstance(model_part, BodyModelPart)

    @staticmethod
    def __check_if_process_writes_conditions(process_model_part: ModelPart) -> bool:
        """
        Check whether process needs to write condition elements. For example PointLoad,
        Excavation and DisplacementConstraint do not need condition elements.

        Args:
            - process_model_part (:class:`stem.model_part.ModelPart`): the process model part to write to mdpa.

        Returns:
            - bool: whether the process model part writes condition elements
        """
        return isinstance(process_model_part.parameters, (LineLoad, MovingLoad, SurfaceLoad, AbsorbingBoundary))

    def __initialise_process_model_part_ids(self, model: Model):
        """
        Resets the process model part ids.

        Args:
            - model (:class:`stem.model.Model`): the model object containing the process model parts.

        """

        # reset all condition ids
        new_id = 0
        for pmp in model.process_model_parts:
            # if the process writes condition add an id
            if self.__check_if_process_writes_conditions(pmp):
                new_id += 1
                pmp.id = new_id

    @staticmethod
    def __initialise_body_model_part_ids(model: Model):
        """
        Resets the body model part ids.

        Args:
            - model (:class:`stem.model.Model`): the model object containing the body model parts.

        """
        # reset all body model part ids
        for ix, bmp in enumerate(model.body_model_parts):
            bmp.id = ix + 1

    @staticmethod
    def __get_unique_tables_process_model_part(process_model_part: ModelPart) -> List[Table]:
        """
        Retrieve all the memory-unique tables in the model part.

        Args:
            - process_model_part (:class:`stem.model_part.ModelPart`): the process model part containing \
                the tables.

        Returns:
            - tables (List[:class:`stem.table.Table`]): list of the tables in the process model part.
        """

        tables: List[Table] = []
        if isinstance(process_model_part.parameters, (PointLoad, LineLoad, SurfaceLoad, DisplacementConstraint,
                                                      RotationConstraint)):
            for vv in process_model_part.parameters.value:
                if isinstance(vv, Table):
                    tables.append(vv)

        return Utils.get_unique_objects(tables)

    def __get_unique_tables(self, model: Model) -> List[Table]:
        """
        Retrieve all the memory-unique tables in the model.

        Args:
            - model (:class:`stem.model.Model`): the model object containing the info on the loads.

        Returns:
            - tables (List[:class:`stem.table.Table`]): list of the unique table objects in the models
        """

        tables: List[Table] = []
        for pmp in model.process_model_parts:
            tables.extend(self.__get_unique_tables_process_model_part(pmp))

        return Utils.get_unique_objects(tables)

    def __initialise_table_ids(self, model: Model):
        """
        Initialise or reset the id of the tables contained in the load parameters objects.

        Args:
            - model (:class:`stem.model.Model`): the model object containing the body model parts.

        """

        unique_tables = self.__get_unique_tables(model)

        for ix, table in enumerate(unique_tables):
            table.id = ix + 1

    def initialise_model_ids(self, model: Model):
        """
        Initialise the ids of the model parts and tables.

        Args:
            model (:class:`stem.model.Model`): the model object containing the model parts and tables.

        """

        self.__initialise_table_ids(model)
        self.__initialise_process_model_part_ids(model)
        self.__initialise_body_model_part_ids(model)

    @staticmethod
    def __write_sub_model_part_block(buffer: List[str], block_name: str,
                                     block_entities: Optional[List[Optional[int]]] = None) -> List[str]:
        """
        Helping function to write the sub-model part blocks for the model parts.

        Args:
            - buffer (List[str]): buffer containing the sub-model part info to be updated with the current block.
            - block_name (str): block name, it can be one of Tables, Nodes, Elements or Conditions.
            - block_entities (Optional[List[Optional[int]]]): ids to be written to the block. If None, an empty block is
            written.

        Returns:
            - buffer (List[str]): updated buffer with info of the current block.
        """

        # define indentation
        space = " " * INDENTATION

        # append header
        buffer.append(f"{space}Begin SubModelPart{block_name}")
        # write block entities
        if block_entities is not None:
            fmt = f"{space}{FORMAT_INTEGER}"
            buffer += [fmt.format(entity) for entity in block_entities]

        # append footer
        buffer.append(f"{space}End SubModelPart{block_name}")
        return buffer

    def write_submodelpart_body_model_part(self, body_model_part: BodyModelPart) -> List[str]:
        """
        Writes the submodelpart block for a body model part (physical parts with materials).

        Args:
            - body_model_part (:class:`stem.model_part.BodyModelPart`): the body model part to write to mdpa.

        Raises:
            - ValueError: if model part is not a body model part
            - ValueError: if mesh not initialised first

        Returns:
            - block_text (List[str]): list of strings for the submodelpart. Each element is a line in the mdpa file.
        """
        # validate part is body model part
        if not self.__is_body_model_part(body_model_part):
            raise ValueError(
                f"Model part {body_model_part.name} is not a body model part!"
            )

        # check if mesh is initialised
        if body_model_part.mesh is None:
            raise ValueError(
                f"Model part {body_model_part.name} has not been meshed."
                f"Before creating the mdpa file, the model part needs to be meshed."
                f"Please run Model.generate_mesh()"
            )

        # initialise block
        block_text = ["", f"Begin SubModelPart {body_model_part.name}"]

        # define type entities
        entities: List[Optional[int]]

        # write tables
        block_text = self.__write_sub_model_part_block(
            block_text, block_name="Tables", block_entities=None
        )

        # write nodes
        entities = list(body_model_part.mesh.nodes.keys())
        block_text = self.__write_sub_model_part_block(
            block_text, block_name="Nodes", block_entities=entities
        )

        # write elements
        entities = list(body_model_part.mesh.elements.keys())
        block_text = self.__write_sub_model_part_block(
            block_text, block_name="Elements", block_entities=entities
        )
        block_text += [f"End SubModelPart", ""]
        return block_text

    def write_submodelpart_process_model_part(self, process_model_part: ModelPart) -> List[str]:
        """
        Writes the submodelpart block for a process model part (loads, boundary conditions or
        additional processes such as excavations).

        Args:
            - process_model_part (:class:`stem.model_part.ModelPart`): the process model part to write to mdpa.

        Raises:
            - ValueError: if model part is not a process model part
            - ValueError: if mesh not initialised first

        Returns:
            - block_text (List[str]): list of strings for the submodelpart. Each element is a line in the mdpa file.
        """

        # validate part is process model part
        if self.__is_body_model_part(process_model_part):
            raise ValueError(
                f"Model part {process_model_part.name} is not a process model part!"
            )

        # check if mesh is initialised
        if process_model_part.mesh is None:
            raise ValueError(
                f"Model part {process_model_part.name} has not been meshed."
                f"Before creating the mdpa file, the model part needs to be meshed."
                f"Please run Model.generate_mesh()"
            )

        # initialise block
        block_text = ["", f"Begin SubModelPart {process_model_part.name}"]

        # write tables
        entities = [table.id for table in self.__get_unique_tables_process_model_part(process_model_part)]
        block_text = self.__write_sub_model_part_block(
            block_text, block_name="Tables", block_entities=entities
        )

        # write nodes
        entities = list(process_model_part.mesh.nodes.keys())
        block_text = self.__write_sub_model_part_block(
            block_text, block_name="Nodes", block_entities=entities
        )

        # write conditions if the process contains condition elements
        if ((process_model_part.mesh.elements is not None) and
                self.__check_if_process_writes_conditions(process_model_part)):
            # write conditions

            entities = list(process_model_part.mesh.elements.keys())
            block_text = self.__write_sub_model_part_block(
                block_text, block_name="Conditions", block_entities=entities
            )

        block_text += [f"End SubModelPart", ""]
        return block_text

    @staticmethod
    def __write_element_line(mat_id: int, element: Element) -> str:
        """
        Writes an element to the mdpa format for Kratos

        Args:
            - mat_id (int): integer representing the material id connected to the element.
            - element (:class:`stem.mesh.Element`): element object to write to Kratos.

        Returns:
            - line (str): string representing an element (or condition) in Kratos.
        """
        # simplify space syntax
        space = " " * INDENTATION
        _node_ids = element.node_ids
        # assemble format for element/condition string
        # `  element_id  property_id  node_1 node_2 node_3 ... node_N`
        # where N=number of nodes of the element/condition
        _fmt = f"{space}{FORMAT_INTEGER}{space}{FORMAT_INTEGER}{space}" + " ".join(
            [FORMAT_INTEGER] * len(_node_ids)
        )
        line = _fmt.format(element.id, mat_id, *_node_ids)
        return line

    @staticmethod
    def __write_node_line(node: Node) -> str:
        """
        Writes a node to the mdpa format for Kratos

        Args:
            - node (:class:`stem.mesh.Node`): node object to write to Kratos.

        Returns:
            - line: string representing a node in Kratos.
        """
        # simplify space syntax
        space = " " * INDENTATION
        node_coords = node.coordinates
        # assemble format for nodal string
        #   node_id  coordinate_1 coordinate_2 coordinate_3
        _fmt = f"{space}{FORMAT_INTEGER}{space}" + " ".join(
            [FORMAT_FLOAT_LONG] * len(node_coords)
        )
        line = _fmt.format(node.id, *node_coords)
        return line

    @staticmethod
    def __write_table_line(time: float, value: float) -> str:
        """
        Write the line for a Kratos table.

        Args:
            - time (Union[int, float]): time at the j-th line of the table
            - value (float): value at the j-th line of the table

        Returns:
            - str: string corresponding to the j-th line in a table for Kratos.
        """
        # simplify space syntax
        space = " " * INDENTATION
        # assemble format for table string at line j
        #   time value
        _fmt = f"{space}{FORMAT_FLOAT_SHORT}{space}{FORMAT_FLOAT_SHORT}"
        return _fmt.format(time, value)

    def __write_table_block(self, table: Table) -> List[str]:
        """
        Writes a table to the mdpa format for Kratos.

        Args:
            - table (:class:`stem.table.Table`): table object to write to Kratos.

        Raises:
            - ValueError: if table id is not initialised.

        Returns:
            - block_text (List[str]): list of strings for the table. Each element is a line in the mdpa file.
        """

        # check initialisation of id
        if table.id is None:
            raise ValueError("Table id not initialised!")

        # initialise block
        block_text = ["", f"Begin Table {table.id} TIME VALUE"]
        block_text.extend(
            [
                self.__write_table_line(table.times[ix], table.values[ix])
                for ix in range(len(table.values))
             ]
        )
        block_text += [f"End Table", ""]
        return block_text

    @staticmethod
    def __map_gmsh_element_to_kratos(model: Model, model_part: ModelPart) -> Optional[str]:
        """
        Returns the corresponding element type based on the analysis type, the model part (condition or body)
        and type of element (e.g. rod vs beam or line load vs moving load).

        Args:
            - model (:class:`stem.model.Model`): the model object containing the info on the solver settings and
                problem.
            - model_part (:class:`stem.model_part.ModelPart`): the model part

        Raises:
            - ValueError: if model dimension is not 2 or 3
            - ValueError: if mesh not initialised first
            - ValueError: if element types are not unique in the model part.
            - ValueError: if the analysis type is not specified.

        Returns:
            - Optional[str]: the Kratos element type
        """

        # get number of dimensions of the model
        if model.ndim != 2 and model.ndim != 3:
            raise ValueError(
                f"Model dimension {model.ndim} is not supported. Only 2D and 3D are supported."
            )
        else:
            n_dimensions = model.ndim

        # Check if mesh is initialised
        if model_part.mesh is None:
            raise ValueError(
                f"Model part {model_part.name} has not been meshed."
                f"Before creating the mdpa file, the model part needs to be meshed."
                f"Please run Model.generate_mesh()"
            )

        # check unique_elements
        element_part_type = np.unique(
            [element.element_type for element in model_part.mesh.elements.values()]
        )

        if len(element_part_type) > 1:
            raise ValueError(
                f"Model part {model_part.name} has more than 1 element type assigned."
                f"\n{element_part_type}. Error."
            )

        # get number of nodes per element
        n_nodes_element = len(next(iter(model_part.mesh.elements.values())).node_ids)


        # check analysis type
        if model.project_parameters is not None:
            analysis_type = model.project_parameters.settings.analysis_type
            # get element name from model part (body or condition)
            element_name = model_part.get_element_name(n_dimensions, n_nodes_element, analysis_type)
        else:
            raise ValueError(
                f"Analysis type not specified in the model. Please initialise the model with the analysis type."
            )

        return element_name

    @staticmethod
    def __check_if_mesh_is_present_in_model_part(model_part: ModelPart):
        """
        Check if the mesh is present in the model part.

        Args:
            - model_part (:class:`stem.model_part.ModelPart`): the model part

        Raises:
            - ValueError: if mesh not initialised first

        """
        # check if mesh is initialised
        if model_part.mesh is None:
            raise ValueError(
                f"Model part {model_part.name} has not been meshed."
                f"Before creating the mdpa file, the model part needs to be meshed."
                f"Please run Model.generate_mesh()"
            )

    def write_elements_body_model_part(self, body_model_part: BodyModelPart, mat_id: int, kratos_element_type: str) \
            -> List[str]:
        """
        Writes the elements of the body model part to the mdpa file

        Args:
            - body_model_part (:class:`stem.model_part.BodyModelPart`): the body model part to write to mdpa.
            - mat_id (int): the material id connected to the element block
            - kratos_element_type (str): the kratos element type

        Raises:
            - ValueError: if model part is not a body model part

        Returns:
            - block_text (List[str]): list of strings for the elements of the body model part. \
                Each element is a line in the mdpa file.
        """
        # validate part is body model part
        if not self.__is_body_model_part(body_model_part):
            raise ValueError(
                f"Model part {body_model_part.name} is not a body model part!"
            )

        # validate if mesh is present
        self.__check_if_mesh_is_present_in_model_part(body_model_part)

        # initialise block
        block_text = ["", f"Begin Elements {kratos_element_type}"]
<<<<<<< HEAD
        block_text.extend(
            [
                self.__write_element_line(mat_id, el)
                for el in body_model_part.mesh.elements.values()
            ]
        )
=======
        if body_model_part.mesh is not None:
            block_text.extend(
                [
                    self.__write_element_line(mat_id, el)
                    for el in body_model_part.mesh.elements
                ]
            )
>>>>>>> bbba7771
        block_text += [f"End Elements", ""]
        return block_text

    def write_conditions_process_model_part(self, process_model_part: ModelPart, mat_id: int,
                                            kratos_element_type: str) -> List[str]:
        """
        Writes the conditions of the process model part to the mdpa file.

        Args:
            - process_model_part (:class:`stem.model_part.ModelPart`): the process model part to write to mdpa.
            - mat_id (int): the material id connected to the conditions block
            - kratos_element_type (str): the kratos element type for the condition.

        Raises:
            - ValueError: if model part is not a process model part
            - ValueError: if mesh not initialised first

        Returns:
            - block_text (List[str]): list of strings for the elements of the body model part. \
                Each element is a line in the mdpa file.
        """
        # validate part is body model part
        if self.__is_body_model_part(process_model_part):
            raise ValueError(
                f"Model part {process_model_part.name} is not a process model part!"
            )

        # validate if mesh is present
        self.__check_if_mesh_is_present_in_model_part(process_model_part)

        # no elements to write to conditions or process doesn't write condition elements

        if ((process_model_part.mesh is not None) and (process_model_part.mesh.elements is not None)
                and self.__check_if_process_writes_conditions(process_model_part)):

            block_text = ["", f"Begin Conditions {kratos_element_type}"]
            block_text.extend(
                [self.__write_element_line(mat_id, el) for el in process_model_part.mesh.elements.values()]
            )
            block_text += [f"End Conditions", ""]
        else:
            block_text = []

        return block_text

    def __write_all_nodes(self, model: Model) -> List[str]:
        """
        Writes nodes to mdpa format.

        Args:
            - model (:class:`stem.model.Model`): the model object containing the info on the nodes.

        Returns:
            - block_text (List[str]): list of strings for the mdpa file. Each element is a line in the mdpa file.
        """
        nodes_dict = model.get_all_nodes()
        # sort by key
        nodes_dict = dict(sorted(nodes_dict.items()))
        block_text = ["", "Begin Nodes"]
        block_text.extend(
            [self.__write_node_line(node) for node in nodes_dict.values()]
        )
        block_text += ["End Nodes", ""]
        return block_text

    def __write_all_tables(self, model: Model) -> List[str]:
        """
        Writes tables to mdpa format.

        Args:
            - model (:class:`stem.model.Model`): the model object containing the info on the tables.

        Returns:
            - block_text (List[str]): list of strings for the mdpa file. Each element is a line in the mdpa file.
        """

        unique_tables = self.__get_unique_tables(model)
        block_text = []
        for table in unique_tables:
            block_text.extend(self.__write_table_block(table))
        return block_text

    @staticmethod
    def __write_property_ids(model: Model) -> List[str]:
        """
        Writes the block initialising the material ids (properties).

        Args:
            - model (:class:`stem.model.Model`): the model object containing the info of the materials.

        Returns:
            - block_text (List[str]): list of strings for the mdpa file. Each element is a line in the mdpa file.
        """
        # get the unique ids in material and conditions
        ids_to_write = list(set([mp.id for mp in model.get_all_model_parts() if mp.id is not None]))

        # get the unique ids and write properties
        block_text = []
        for _id in np.sort(ids_to_write):
            block_text.extend(["", f"Begin Properties {_id}", "End Properties", ""])
        return block_text

    def __write_elements_model(self, model: Model) -> List[str]:
        """
        Returns the mdpa block related to elements.

        Args:
            - model (:class:`stem.model.Model`): the model object containing the info of the elements.

        Raises:
            - ValueError: if id of body model part is not initialised.

        Returns:
            - block_text (List[str]): list of strings for the mdpa file. Each element is a line in the mdpa file.
        """
        block_text = []
        # write elements per body model part
        for bmp in model.body_model_parts:
            if bmp.id is None:
                raise ValueError(
                    f"Body model part {bmp.name} has no id."
                    "First, material parameters needs to be written to json."
                )

            # get the element type
            element_type = self.__map_gmsh_element_to_kratos(model, bmp)
            # write text block with elements
            if element_type is not None:
                block_text.extend(
                    self.write_elements_body_model_part(
                        mat_id=bmp.id, kratos_element_type=element_type, body_model_part=bmp
                    )
                )
        return block_text

    def __write_conditions_model(self, model: Model) -> List[str]:
        """
        Returns the mdpa block related to conditions.

        Args:
            - model (:class:`stem.model.Model`): the model object containing the info of the conditions.

        Raises:
            - ValueError: if id of process model part is not initialised.

        Returns:
            - block_text (List[str]): list of strings for the mdpa file. Each element is a line in the mdpa file.
        """
        block_text = []
        # write per conditions per process model part
        for pmp in model.process_model_parts:
            # get the condition element type
            condition_type = self.__map_gmsh_element_to_kratos(model, pmp)
            if not self.__check_if_process_writes_conditions(pmp):
                continue
            if pmp.id is None:
                raise ValueError(
                    f"Process model part id of part {pmp.name} not initialised."
                )

            # write text block with conditions
            if condition_type is not None:
                block_text.extend(
                    self.write_conditions_process_model_part(
                        mat_id=pmp.id,
                        kratos_element_type=condition_type,
                        process_model_part=pmp,
                    )
                )
        return block_text

    def __write_submodel_parts(self, model: Model) -> List[str]:
        """
        Returns the mdpa block related to the submodel parts of process and body model parts.

        Args:
            - model (:class:`stem.model.Model`): the model object containing the info of the conditions.

        Returns:
            - block_text (List[str]): list of strings for the mdpa file. Each element is a line in the mdpa file.
        """
        block_text = []

        for bmp in model.body_model_parts:
            block_text.extend(self.write_submodelpart_body_model_part(bmp))

        for pmp in model.process_model_parts:
            block_text.extend(self.write_submodelpart_process_model_part(pmp))

        return block_text

    def write_mdpa_text(self, model: Model) -> List[str]:
        """
        Returns the  mesh data to mdpa format as list of strings representing each a line in the mdpa file.

        Args:
            - model (:class:`stem.model.Model`): The model object containing all the required info of the model parts.

        Returns:
            - block_text (List[str]): list of strings for the mdpa file. Each element is a line in the mdpa file.
        """

        # initialise process model part ids
        self.__initialise_process_model_part_ids(model)
        self.__initialise_body_model_part_ids(model)
        self.__initialise_table_ids(model)
        block_text = []
        # retrieve the materials in the model and write mdpa text blocks
        block_text.extend(self.__write_property_ids(model))

        # write the table block
        block_text.extend(self.__write_all_tables(model))

        # retrieve the unique nodes of all the model parts
        block_text.extend(self.__write_all_nodes(model))

        # write elements per body model part
        block_text.extend(self.__write_elements_model(model))

        # write conditions per process model part
        block_text.extend(self.__write_conditions_model(model))

        # write submodel parts
        block_text.extend(self.__write_submodel_parts(model))

        return block_text

    def write_mesh_to_mdpa(self, model: Model, mesh_file_name: str, output_folder="./") -> List[str]:
        """
        Saves mesh data to mdpa file.

        Args:
            - model (:class:`stem.model.Model`): The model object containing all the required info on the \
                materials.
            - mesh_file_name (str): The name of the mesh file to store the mdpa file.
            - output_folder (str): folder to store the project parameters file. Defaults to the working directory.

        Returns:
            - block_text (List[str]): list of strings for the mdpa file. Each element is a line in the mdpa file.
        """
        block_text = self.write_mdpa_text(model)

        # append EOL to each line
        output_formatted_txt = [f"{line}\n" for line in block_text]

        output_folder_pth = Path(output_folder)
        output_folder_pth.mkdir(exist_ok=True, parents=True)

        output_path = output_folder_pth.joinpath(mesh_file_name)
        # if no suffix or wrong suffix change to mdpa
        output_path = output_path.with_suffix(".mdpa")

        with open(output_path, "w") as _buf:
            _buf.writelines(output_formatted_txt)

        return output_formatted_txt

    def write_material_parameters_json(self, model: Model, materials_file_name: str = "MaterialParameters.json",
                                       output_folder: str = "./") -> Dict[str, Any]:
        """
        Writes the material parameters to json format for Kratos.

        Args:
            - model (:class:`stem.model.Model`): The model object containing all the required info on the \
                materials.
            - materials_file_name (str): name of the material parameters file. Defaults to `MaterialParameters.json`.
            - output_folder (str): folder to store the material parameters file. Defaults to the working directory.

        Raises:
            - ValueError: if material is not assigned to the body model part
            - ValueError: if material id is not initialised

        Returns:
            - materials_dict Dict([str, Any]): dictionary containing the material parameters' dictionary.
        """

        materials_dict: Dict[str, Any] = {"properties": []}

        # initialise the model ids
        self.initialise_model_ids(model)

        # iterate over the body model parts and create materials
        for bmp in model.body_model_parts:

            if bmp.material is None:
                raise ValueError(f"Body model part {bmp.name} has no material assigned.")

            if bmp.id is None:
                raise ValueError(f"Body model part {bmp.name} has no id initialised.")

            materials_dict["properties"].append(
                self.material_io.create_material_dict(
                    part_name=bmp.name,
                    material=bmp.material,
                    material_id=bmp.id,
                )
            )

        # write the material parameters file to json
        IOUtils.write_json_file(output_folder, materials_file_name, materials_dict)

        return materials_dict

    def __create_solver_settings_dictionary(self, model: Model, mesh_file_name: str, materials_file_name: str) \
            -> Dict[str, Any]:
        """
        Creates a dictionary containing the solver settings.

        Args:
            - model (:class:`stem.model.Model`): The model object containing the solver data and model parts.
            - mesh_file_name (str): The name of the mesh file.
            - materials_file_name (str): The name of the materials parameters json file.

        Raises:
            - ValueError: if solver_settings in model are not initialised.

        Returns:
            - Dict[str, Any]: dictionary containing the part of the project parameters
                dictionary related to problem data and solver settings.
        """

        if model.project_parameters is None:
            raise ValueError("Solver settings are not initialised in model.")

        return self.solver_io.create_settings_dictionary(
            model.project_parameters,
            Path(mesh_file_name).stem,
            materials_file_name,
            model.get_all_model_parts(),
        )

    def __create_output_process_dictionary(self, outputs: Optional[List[Output]] = None) -> Dict[str, Any]:
        """
        Creates a dictionary containing the output settings.

        Args:
            - outputs (Optional[List[:class:`stem.output.Output`]]): The list of output processes objects to write \
                in outputs.

        Returns:
            - Dict[str, Any]: dictionary containing the part of the project parameters dictionary related to outputs
        """
        if outputs is None or len(outputs) == 0:
            return {"output_processes": {}, "processes": {}}
        else:
            return self.outputs_io.create_output_process_dictionary(outputs=outputs)

    def __create_loads_and_boundary_conditions_dictionary(self, model: Model) -> Dict[str, Any]:
        """
        Creates a dictionary containing the loads and boundary conditions.

        Args:
            - model (:class:`stem.model.Model`): The model object containing the process model parts.

        Returns:
            - Dict[str, Any]: dictionary containing the part of the project parameters dictionary related \
                to loads and boundary conditions
        """
        processes_dict: Dict[str, Any] = {
            "processes": {"constraints_process_list": [], "loads_process_list": []}
        }

        # loop on the process model parts
        for mp in model.process_model_parts:

            # add load
            if isinstance(mp.parameters, LoadParametersABC):
                _parameters = self.loads_io.create_load_dict(mp.name, mp.parameters)
                processes_dict["processes"]["loads_process_list"].append(_parameters)

            # add boundary condition
            elif isinstance(mp.parameters, BoundaryParametersABC):
                _parameters = self.boundaries_io.create_boundary_condition_dict(
                    mp.name, mp.parameters
                )

                if mp.parameters.is_constraint:
                    _key = "constraints_process_list"
                else:
                    _key = "loads_process_list"
                processes_dict["processes"][_key].append(_parameters)

        return processes_dict

    def write_project_parameters_json(self, model: Model, outputs: List[Output], mesh_file_name: str,
                                      materials_file_name: str, project_file_name: str = "ProjectParameters.json",
                                      output_folder: str = "./") -> Dict[str, Any]:
        """
        Writes project parameters to json file

        Args:
            - model (:class:`stem.model.Model`): The model object containing all the required info, i.e. \
                body and process model parts, boundary conditions, solver settings and problem data.
            - outputs (List[:class:`stem.output.Output`]): The list of output processes objects to write in outputs.
            - mesh_file_name (str): The name of the mesh file.
            - materials_file_name (str): The name of the materials file.
            - project_file_name (str): name of the project parameters file. Defaults to `ProjectParameters.json`.
            - output_folder (str): folder to store the project parameters file. Defaults to the working directory.

        Returns:
            - project_parameters_dict (Dict[str, Any]): the dictionary containing the project parameters.
        """
        # initialise material, tables and process model part ids
        self.initialise_model_ids(model)

        # get the solver dictionary
        solver_dict = self.__create_solver_settings_dictionary(
            model, mesh_file_name, materials_file_name
        )
        # get the output dictionary
        outputs_dict = self.__create_output_process_dictionary(outputs=outputs)
        # get the boundary condition dictionary
        loads_and_bc_dict = self.__create_loads_and_boundary_conditions_dictionary(model=model)
        # TODO get the additional_processes dictionary

        # merge dictionaries into one
        project_parameters_dict: Dict[str, Any] = reduce(
            Utils.merge, (solver_dict, outputs_dict, loads_and_bc_dict)
        )
        # write json file
        IOUtils.write_json_file(output_folder, project_file_name, project_parameters_dict)

        return project_parameters_dict

    def write_input_files_for_kratos(self, model: Model, outputs: List[Output], mesh_file_name: str,
                                     materials_file_name: str = "MaterialParameters.json",
                                     project_file_name: str = "ProjectParameters.json", output_folder: str = "./"):
        """
        Writes all required input files for a Kratos simulation, i.e: project parameters json; material parameters json
        and the mdpa mesh file

        Args:
            - model (:class:`stem.model.Model`): The model object containing all the required info.
            - outputs (List[:class:`stem.output.Output`]): The list of output processes objects to write in outputs.
            - mesh_file_name (str): The name of the mesh file.
            - materials_file_name (str): The name of the materials file.
            - project_file_name (str): name of the project parameters file. Defaults to `ProjectParameters.json`.
            - output_folder (str): folder to store the project parameters file. Defaults to the working directory.
        """

        # write materials
        self.write_material_parameters_json(model, materials_file_name, output_folder)

        # write project parameters
        self.write_project_parameters_json(model, outputs, mesh_file_name, materials_file_name, project_file_name,
                                           output_folder)

        # write mdpa files
        self.write_mesh_to_mdpa(model, mesh_file_name, output_folder)<|MERGE_RESOLUTION|>--- conflicted
+++ resolved
@@ -473,7 +473,6 @@
         # get number of nodes per element
         n_nodes_element = len(next(iter(model_part.mesh.elements.values())).node_ids)
 
-
         # check analysis type
         if model.project_parameters is not None:
             analysis_type = model.project_parameters.settings.analysis_type
@@ -534,14 +533,6 @@
 
         # initialise block
         block_text = ["", f"Begin Elements {kratos_element_type}"]
-<<<<<<< HEAD
-        block_text.extend(
-            [
-                self.__write_element_line(mat_id, el)
-                for el in body_model_part.mesh.elements.values()
-            ]
-        )
-=======
         if body_model_part.mesh is not None:
             block_text.extend(
                 [
@@ -549,7 +540,6 @@
                     for el in body_model_part.mesh.elements
                 ]
             )
->>>>>>> bbba7771
         block_text += [f"End Elements", ""]
         return block_text
 
