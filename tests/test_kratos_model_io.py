--- conflicted
+++ resolved
@@ -1,12 +1,7 @@
-<<<<<<< HEAD
 import json
 
 import pytest
 import numpy.testing as npt
-=======
-import numpy.testing as npt
-import pytest
->>>>>>> e8ecba89
 from gmsh_utils import gmsh_IO
 
 from stem.IO.kratos_model_io import KratosModelIO
@@ -15,15 +10,12 @@
 from stem.model import Model
 from stem.model_part import *
 from stem.soil_material import OnePhaseSoil, LinearElasticSoil, SaturatedBelowPhreaticLevelLaw
-<<<<<<< HEAD
 
 from stem.solver import AnalysisType, SolutionType, TimeIntegration, DisplacementConvergenceCriteria, \
     NewtonRaphsonStrategy, NewmarkScheme, Amgcl, StressInitialisationType, SolverSettings, Problem
 
 from tests.utils import TestUtils
 from stem.IO.kratos_model_io import KratosModelIO
-=======
->>>>>>> e8ecba89
 
 
 class TestKratosModelIO:
