import os
import numpy as np
import numpy.testing as npt
import pytest

from stem.model import Model
from stem.model_part import BodyModelPart
from stem.structural_material import EulerBeam, StructuralMaterial
from stem.load import UvecLoad
from stem.boundary import DisplacementConstraint, RotationConstraint
from stem.solver import AnalysisType, SolutionType, TimeIntegration, DisplacementConvergenceCriteria, StressInitialisationType, SolverSettings, Problem
from stem.output import NodalOutput, VtkOutputParameters, Output, JsonOutputParameters
from stem.stem import Stem
from shutil import rmtree, copytree

from benchmark_tests.analytical_solutions.moving_vehicle import TwoDofVehicle
from benchmark_tests.utils import assert_floats_in_files_almost_equal

PLOT_RESULTS = False


@pytest.mark.parametrize(
    "ndim, axis_index",
    [
        (2, 0),
        (3, 0),
        (3, 2),
    ],
)
def test_stem(ndim: int, axis_index: int):
    """
    Test for a single degree of freedom UVEC moving on a beam structure.

    Args:
        - ndim (int): Dimension of the problem (2 or 3).
        - axis_index (int): Index of the axis along which the UVEC moves (0 for x, 1 for y, 2 for z).
    """
    # Define geometry, conditions and material parameters
    # --------------------------------

    # Specify dimension and initiate the model
    model = Model(ndim)

    velocity = 100 / 3.6

    # Specify beam material model
    YOUNG_MODULUS = 2.87e9
    POISSON_RATIO = 0.30000
    DENSITY = 2303
    CROSS_AREA = 0.1
    I33 = 0.29
    beam_material = EulerBeam(ndim, YOUNG_MODULUS, POISSON_RATIO, DENSITY, CROSS_AREA, I33, I33, 2 * I33)
    name = "beam"
    structural_material = StructuralMaterial(name, beam_material)
    # Specify the coordinates for the beam: x:1m x y:0m
    total_length = 25
    middle_coordinate = [0, 0, 0]
    middle_coordinate[axis_index] = total_length / 2

    beam_coordinates = [[0, 0, 0], [0, 0, 0]]
    beam_coordinates[1][axis_index] = total_length
    # Create the beam
    gmsh_input = {name: {"coordinates": beam_coordinates, "ndim": 1}}
    # check if extrusion length is specified in 3D
    model.gmsh_io.generate_geometry(gmsh_input, "")
    #
    # create body model part
    body_model_part = BodyModelPart(name)
    body_model_part.material = structural_material

    # set the geometry of the body model part
    body_model_part.get_geometry_from_geo_data(model.gmsh_io.geo_data, name)
    model.body_model_parts.append(body_model_part)

    # Define UVEC load
    uvec_parameters = {
        "n_carts": 1,
        "cart_inertia": 0,
        "cart_mass": 0,
        "cart_stiffness": 0,
        "cart_damping": 0,
        "bogie_distances": [0],
        "bogie_inertia": 0,
        "bogie_mass": 3000,
        "wheel_distances": [0],
        "wheel_mass": 5750,
        "wheel_stiffness": 1595e5,
        "wheel_damping": 1000,
        "contact_coefficient": 9.1e-8,
        "contact_power": 1,
        "gravity_axis": 1,
        "file_name": r"test.csv"
    }

<<<<<<< HEAD
    uvec_load = UvecLoad(direction_signs=[1, 1, 0],
=======
    uvec_load = UvecLoad(direction=[1, 1, 1],
>>>>>>> a5e9a5c4
                         velocity=velocity,
                         origin=[0.0, 0, 0],
                         wheel_configuration=[0.0],
                         uvec_file=r"uvec_ten_dof_vehicle_2D/uvec.py",
                         uvec_function_name="uvec",
                         uvec_parameters=uvec_parameters)
    model.add_load_by_geometry_ids([1], uvec_load, "uvec_load")

    # Define displacement conditions
    displacementXYZ_parameters = DisplacementConstraint(active=[True, True, True],
                                                        is_fixed=[True, True, True],
                                                        value=[0, 0, 0])

    model.add_boundary_condition_by_geometry_ids(0, [1, 2], displacementXYZ_parameters, "displacementXYZ")

    # Synchronize geometry
    model.synchronise_geometry()
    # model.show_geometry(show_line_ids=True, show_point_ids=True)

    # Set mesh size and generate mesh
    # --------------------------------
    model.set_mesh_size(element_size=2.5)

    # Define project parameters
    # --------------------------------

    # Set up solver settings
    analysis_type = AnalysisType.MECHANICAL
    solution_type = SolutionType.DYNAMIC
    # Set up start and end time of calculation, time step and etc
    delta_time = 0.002
    time_integration = TimeIntegration(start_time=0.0,
                                       end_time=0.9,
                                       delta_time=delta_time,
                                       reduction_factor=1.0,
                                       increase_factor=1.0,
                                       max_delta_time_factor=1000)
    convergence_criterion = DisplacementConvergenceCriteria(displacement_relative_tolerance=1.0e-3,
                                                            displacement_absolute_tolerance=1.0e-8)
    stress_initialisation_type = StressInitialisationType.NONE
    solver_settings = SolverSettings(analysis_type=analysis_type,
                                     solution_type=solution_type,
                                     stress_initialisation_type=stress_initialisation_type,
                                     time_integration=time_integration,
                                     is_stiffness_matrix_constant=True,
                                     are_mass_and_damping_constant=False,
                                     convergence_criteria=convergence_criterion,
                                     rayleigh_k=0.001,
                                     rayleigh_m=0.01)

    # Set up problem data
    problem = Problem(problem_name="uvec_sdof", number_of_threads=1, settings=solver_settings)
    model.project_parameters = problem

    # Nodal results
    nodal_results = [NodalOutput.DISPLACEMENT]
    # Gauss point results
    gauss_point_results = []

    # uncomment code below to output vtk files
    # # Define the output process
    # vtk_output_process = Output(output_name="vtk_output",
    #                             output_dir="output",
    #                             output_parameters=VtkOutputParameters(file_format="ascii",
    #                                                                   output_interval=1,
    #                                                                   nodal_results=nodal_results,
    #                                                                   gauss_point_results=gauss_point_results,
    #                                                                   output_control_type="step"))
    #
    # model.output_settings = [vtk_output_process]

    model.add_output_settings_by_coordinates([middle_coordinate],
                                             JsonOutputParameters(output_interval=delta_time,
                                                                  nodal_results=nodal_results,
                                                                  gauss_point_results=gauss_point_results),
                                             "json_output")

    input_folder = r"benchmark_tests/test_sdof_uvec_beam/input_kratos"
    # copy uvec to input folder
    os.makedirs(input_folder, exist_ok=True)
    copytree(r"benchmark_tests/test_sdof_uvec_beam/uvec_ten_dof_vehicle_2D",
             os.path.join(input_folder, "uvec_ten_dof_vehicle_2D"),
             dirs_exist_ok=True)

    # Write KRATOS input files
    # --------------------------------
    stem = Stem(model, input_folder)
    stem.write_all_input_files()

    # Run Kratos calculation
    # --------------------------------
    stem.run_calculation()

    # middle beams displacement
    with open(os.path.join(input_folder, "json_output.json"), "r") as f:
        import json
        data = json.load(f)
    time_kratos = data["TIME"]
    disp_kratos_middle_beam = data["NODE_3"]["DISPLACEMENT_Y"]

    if PLOT_RESULTS:
        import matplotlib.pyplot as plt

        # read test.csv file with the numerical solution
        with open(os.path.join(input_folder, "test.csv"), "r") as f:
            test_data = f.read().splitlines()
        test_data = np.array([list(map(float, t.split(";"))) for t in test_data])

        # Extract unique time values and corresponding displacements
        unique_time_values = np.unique(test_data[:, 0])

        displacement_top = []
        displacement_bottom = []
        time = []
        for time_value in unique_time_values:
            # Find the corresponding displacement for each unique time value
            index = np.where(test_data[:, 0] == time_value)[0][-1]
            displacement_top.append(np.array(test_data)[index, 2])
            displacement_bottom.append(np.array(test_data)[index, 3])
            time.append(np.array(test_data)[index, 0])

        # calculate analytical solution
        ss = TwoDofVehicle()
        ss.vehicle(uvec_parameters["bogie_mass"], uvec_parameters["wheel_mass"], velocity,
                   uvec_parameters["wheel_stiffness"], uvec_parameters["wheel_damping"])
        ss.beam(YOUNG_MODULUS, I33, DENSITY, CROSS_AREA, total_length)
        ss.compute()

        # plot numerical and analytical solution
        fig, ax = plt.subplots(3, 1, sharex=True)
        ax[0].plot(time_kratos, disp_kratos_middle_beam, label="kraton beam", color='b')
        ax[1].plot(time, displacement_top, label="kraton body", color='b')
        ax[0].plot(ss.time, -ss.displacement[:, 0], color='r', linestyle="--", label="analytical")
        ax[1].plot(ss.time, -ss.displacement[:, 1], color='r', linestyle="--", label="analytical")
        ax[0].set_ylabel("Displacement beam [m]")
        ax[1].set_ylabel("Displacement bogie [m]")
        ax[0].legend()
        ax[1].legend()

        # plot wheel displacement, without analytical solution
        ax[2].plot(time, displacement_bottom, label="kraton wheel", color='b')
        ax[2].set_ylabel("Displacement wheel [m]")
        ax[2].set_xlabel("Time [s]")
        ax[2].legend()

        plt.tight_layout()
        plt.show()

    # test output
    with open(f"benchmark_tests/test_sdof_uvec_beam/output_/expected_disp_middle_beam_{ndim}d.json", "r") as f:
        data = json.load(f)
    expected_disp_middle_beam = data["NODE_3"]["DISPLACEMENT_Y"]

    npt.assert_array_almost_equal(disp_kratos_middle_beam, expected_disp_middle_beam, decimal=6)

    assert_floats_in_files_almost_equal(
        f"benchmark_tests/test_sdof_uvec_beam/output_/expected_vehicle_output_{ndim}d.csv",
        os.path.join(input_folder, "test.csv"),
        decimal=4)

    rmtree(input_folder)<|MERGE_RESOLUTION|>--- conflicted
+++ resolved
@@ -92,11 +92,7 @@
         "file_name": r"test.csv"
     }
 
-<<<<<<< HEAD
-    uvec_load = UvecLoad(direction_signs=[1, 1, 0],
-=======
-    uvec_load = UvecLoad(direction=[1, 1, 1],
->>>>>>> a5e9a5c4
+    uvec_load = UvecLoad(direction_signs=[1, 1, 1],
                          velocity=velocity,
                          origin=[0.0, 0, 0],
                          wheel_configuration=[0.0],
