import json
import sys
from typing import List
import re

import numpy as np
import numpy.testing as npt
import pytest
from gmsh_utils import gmsh_IO

from stem.IO.io_utils import IOUtils
from stem.IO.kratos_io import KratosIO
from stem.additional_processes import ParameterFieldParameters
from stem.boundary import DisplacementConstraint
from stem.field_generator import RandomFieldGenerator
from stem.load import LineLoad, SurfaceLoad, MovingLoad
from stem.model import Model
from stem.model_part import *
from stem.output import NodalOutput, GaussPointOutput, VtkOutputParameters, Output, JsonOutputParameters
from stem.soil_material import OnePhaseSoil, LinearElasticSoil, SaturatedBelowPhreaticLevelLaw
from stem.structural_material import ElasticSpringDamper, NodalConcentrated
from stem.solver import AnalysisType, SolutionType, TimeIntegration, DisplacementConvergenceCriteria, \
    NewtonRaphsonStrategy, NewmarkScheme, Amgcl, StressInitialisationType, SolverSettings, Problem
from stem.table import Table
from tests.utils import TestUtils

IS_LINUX = sys.platform == "linux"


class TestKratosModelIO:

    @pytest.fixture(autouse=True)
    def close_gmsh(self):
        """
        Initializer to close gmsh if it was not closed before. In case a test fails, the destroyer method is not called
        on the Model object and gmsh keeps on running. Therefore, nodes, lines, surfaces and volumes ids are not
        reset to one. This causes also the next test after the failed one to fail as well, which has nothing to do
        the test itself.

        Returns:
            - None

        """
        gmsh_IO.GmshIO().finalize_gmsh()

    @pytest.fixture
    def create_default_2d_model(self) -> Model:
        """
        Sets expected geometry data for a 2D geometry group. And it sets a time dependent line load at the top and
        bottom and another line load at the sides. The group is a geometry of a square.

        Returns:
            - :class:`stem.model.Model`: the default 2D model of a square soil layer and line loads.
        """
        ndim = 2
        layer_coordinates = [(0, 0, 0), (1, 0, 0), (1, 1, 0), (0, 1, 0)]
        output_coordinates = [(0.5, 0, 0), (0.5, 0.5, 0), (0.5, 1, 0)]

        load_coordinates_top = [(1, 1, 0), (0, 1, 0)]  # top
        load_coordinates_bottom = [(0, 0, 0), (1, 0, 0)]  # bottom
        load_coordinates_left = [(0, 1, 0), (0, 0, 0)]  # left
        load_coordinates_right = [(1, 0, 0), (1, 1, 0)]  # right
        # define soil material
        soil_formulation = OnePhaseSoil(ndim, IS_DRAINED=True, DENSITY_SOLID=2650, POROSITY=0.3)
        constitutive_law = LinearElasticSoil(YOUNG_MODULUS=100e6, POISSON_RATIO=0.3)
        soil_material = SoilMaterial(name="soil", soil_formulation=soil_formulation, constitutive_law=constitutive_law,
                                     retention_parameters=SaturatedBelowPhreaticLevelLaw())
        # define tables
        time = np.arange(6)*0.5
        values = np.array([0, 5, 10, 5, 0, 0])
        table1 = Table(times=time, values=values)
        table2 = Table(times=time, values=-values)

        # define load properties
        line_load1 = LineLoad(active=[False, True, False], value=[0, table1, 0])
        line_load2 = LineLoad(active=[True, False, False], value=[table2, 0, 0])

        # create model
        model = Model(ndim)

        # add soil layer and line load and mesh them
        model.add_soil_layer_by_coordinates(layer_coordinates, soil_material, "soil1")

        model.add_load_by_coordinates(load_coordinates_top, line_load1, "load_top")
        model.add_load_by_coordinates(load_coordinates_bottom, line_load1, "load_bottom")
        model.add_load_by_coordinates(load_coordinates_left, line_load2, "load_left")
        model.add_load_by_coordinates(load_coordinates_right, line_load2, "load_right")

        # add pin parameters
        no_displacement_parameters = DisplacementConstraint(active=[True, True, True], is_fixed=[True, True, True],
                                                            value=[0, 0, 0])

        # add boundary conditions in 0d, 1d and 2d
        model.add_boundary_condition_by_geometry_ids(1, [1], no_displacement_parameters, "no_displacement")

        model.synchronise_geometry()

        return model

    @pytest.fixture
    def create_default_2d_model_and_output_by_coordinates(self) -> Model:
        """
        Sets expected geometry data for a 2D geometry group. And it sets a time dependent line load at the top and
        outputs by coordinate so to include the center of the square. The group is a geometry of a square.
        Output is provided along a line.

        Returns:
            - :class:`stem.model.Model`: the default 2D model of a square soil layer, line loads and output on a line.
        """
        ndim = 2
        layer_coordinates = [(0, 0, 0), (1, 0, 0), (1, 1, 0), (0, 1, 0)]
        output_coordinates = [(0.5, 0, 0), (0.5, 0.5, 0), (0.5, 1, 0)]

        load_coordinates_top = [(1, 1, 0), (0, 1, 0)]  # top
        # define soil material
        soil_formulation = OnePhaseSoil(ndim, IS_DRAINED=True, DENSITY_SOLID=2650, POROSITY=0.3)
        constitutive_law = LinearElasticSoil(YOUNG_MODULUS=100e6, POISSON_RATIO=0.3)
        soil_material = SoilMaterial(name="soil", soil_formulation=soil_formulation, constitutive_law=constitutive_law,
                                     retention_parameters=SaturatedBelowPhreaticLevelLaw())
        # define tables
        _time = np.arange(6)*0.5
        _value1 = np.array([0, 5, 10, 5, 0, 0])
        table1 = Table(times=_time, values=_value1)

        # define load properties
        line_load1 = LineLoad(active=[False, True, False], value=[0, table1, 0])

        # create model
        model = Model(ndim)

        # add soil layer and line load and mesh them
        model.add_soil_layer_by_coordinates(layer_coordinates, soil_material, "soil1")

        model.add_load_by_coordinates(load_coordinates_top, line_load1, "load_top")

        # add pin parameters
        no_displacement_parameters = DisplacementConstraint(active=[True, True, True], is_fixed=[True, True, True],
                                                            value=[0, 0, 0])

        # add boundary conditions in 0d, 1d and 2d
        model.add_boundary_condition_by_geometry_ids(1, [1], no_displacement_parameters, "no_displacement")

        # add output
        # - Nodal results
        nodal_results = [NodalOutput.ACCELERATION, NodalOutput.VELOCITY, NodalOutput.DISPLACEMENT]
        # - define output process
        model.add_output_part_by_coordinates(
            coordinates=output_coordinates,
            part_name="line_output_soil1",
            output_name="json_line_output_soil1",
            output_dir="dir_test",
            output_parameters=JsonOutputParameters(
                output_interval=100,
                nodal_results=nodal_results
            )
        )

        model.synchronise_geometry()

        model.set_mesh_size(1)
        model.generate_mesh()

        return model

    @pytest.fixture
    def create_default_2d_model_and_mesh_randomfield(self) -> Model:
        """
        Sets expected geometry data for a 2D geometry group. And it sets a time dependent line load at the top and
        bottom and another line load at the sides. The group is a geometry of a square.

        Returns:
            - :class:`stem.model.Model`: the default 2D model of a square soil layer and line loads.
        """
        ndim = 2
        layer_coordinates = [(0, 0, 0), (1, 0, 0), (1, 1, 0), (0, 1, 0)]

        load_coordinates_top = [(1, 1, 0), (0, 1, 0)]  # top
        # define soil material
        soil_formulation = OnePhaseSoil(ndim, IS_DRAINED=True, DENSITY_SOLID=2650, POROSITY=0.3)
        constitutive_law = LinearElasticSoil(YOUNG_MODULUS=100e6, POISSON_RATIO=0.3)
        soil_material = SoilMaterial(name="soil", soil_formulation=soil_formulation, constitutive_law=constitutive_law,
                                     retention_parameters=SaturatedBelowPhreaticLevelLaw())

        # define load properties
        line_load1 = LineLoad(active=[False, True, False], value=[0, -500, 0])

        # create model
        model = Model(ndim)

        # add soil layer and line load and mesh them
        model.add_soil_layer_by_coordinates(layer_coordinates, soil_material, "soil1")

        model.add_load_by_coordinates(load_coordinates_top, line_load1, "load_top")

        # add pin parameters
        no_displacement_parameters = DisplacementConstraint(active=[True, True, True], is_fixed=[True, True, True],
                                                            value=[0, 0, 0])

        # add boundary conditions in 0d, 1d and 2d
        model.add_boundary_condition_by_geometry_ids(1, [1], no_displacement_parameters, "no_displacement")

        # Define the field generator
        random_field_generator = RandomFieldGenerator(
            n_dim=3, cov=0.1, model_name="Gaussian",
            v_scale_fluctuation=1, anisotropy=[0.5, 0.5], angle=[0, 0]
        )

        field_parameters_json = ParameterFieldParameters(
            property_name="YOUNG_MODULUS",
            function_type="json_file",
            field_generator=random_field_generator
        )

        model.add_field(part_name="soil1", field_parameters=field_parameters_json)

        model.synchronise_geometry()

        model.set_mesh_size(1)
        model.generate_mesh()

        return model

    @pytest.fixture
    def create_default_3d_model_and_mesh(self):
        """
        Sets expected geometry data for a 3D geometry group. It sets a surface load on the bottom and another load
        at the top. The group is a geometry of a cube.

        Returns:
            - :class:`stem.model.Model`: the default 3D model of a cube soil and a surface load.
        """
        ndim = 3
        layer_coordinates = [(0, 0, 0), (1, 0, 0), (1, 1, 0), (0, 1, 0)]
        load_coordinates_bottom = [(0, 0, 0), (1, 0, 0), (1, 1, 0), (0, 1, 0)]
        load_coordinates_top = [(0, 0, 1), (1, 0, 1), (1, 1, 1), (0, 1, 1)]
        # define soil material
        soil_formulation = OnePhaseSoil(ndim, IS_DRAINED=True, DENSITY_SOLID=2650, POROSITY=0.3)
        constitutive_law = LinearElasticSoil(YOUNG_MODULUS=100e6, POISSON_RATIO=0.3)
        soil_material = SoilMaterial(name="soil", soil_formulation=soil_formulation, constitutive_law=constitutive_law,
                                     retention_parameters=SaturatedBelowPhreaticLevelLaw())

        # define tables
        _time = np.arange(6)*0.5
        _value1 = np.array([0, 5, 10, 5, 0, 0])
        table1 = Table(times=_time, values=-_value1)
        table2 = Table(times=_time, values=_value1)

        # define load properties

        # define load properties
        surface_load_top = SurfaceLoad(active=[False, True, False], value=[0, table1, 0])
        surface_load_bottom = SurfaceLoad(active=[False, True, False], value=[0, table2, 0])

        # create model
        model = Model(ndim)
        model.extrusion_length = 1

        # add soil layer and line load and mesh them
        model.add_soil_layer_by_coordinates(layer_coordinates, soil_material, "soil1")
        model.add_load_by_coordinates(load_coordinates_top, surface_load_top, "load_top")
        model.add_load_by_coordinates(load_coordinates_bottom, surface_load_bottom, "load_bottom")

        # add pin parameters
        no_displacement_parameters = DisplacementConstraint(active=[True, True, True], is_fixed=[True, True, True],
                                                            value=[0, table2, 0])

        # add boundary conditions in 0d, 1d and 2d
        model.add_boundary_condition_by_geometry_ids(2, [6], no_displacement_parameters, "no_displacement")

        model.synchronise_geometry()

        model.set_mesh_size(1)
        model.generate_mesh()

        return model

    @pytest.fixture
    def create_default_outputs(self):
        """
        Sets default output parameters.

        Returns:
            - List[:class:`stem.output.Output`]: list of default output processes.
        """
        # Nodal results
        nodal_results = [NodalOutput.DISPLACEMENT]
        # Gauss point results
        gauss_point_results = [
            GaussPointOutput.GREEN_LAGRANGE_STRAIN_TENSOR,
            GaussPointOutput.CAUCHY_STRESS_TENSOR
        ]
        # define output process

        gid_output_process = Output(
            part_name="soil1",
            output_name="vtk_output_soil1",
            output_dir="dir_test",
            output_parameters=VtkOutputParameters(
                file_format="ascii",
                output_interval=100,
                nodal_results=nodal_results,
                gauss_point_results=gauss_point_results,
            )
        )

        return gid_output_process

    @pytest.fixture
    def create_default_solver_settings(self):
        """
        Sets default output parameters.

        Returns:
            - :class:`stem.solver.Problem`: the Problem object containing the solver settings.
        """

        # set up solver settings
        analysis_type = AnalysisType.MECHANICAL_GROUNDWATER_FLOW
        solution_type = SolutionType.DYNAMIC
        time_integration = TimeIntegration(start_time=0.0, end_time=1.0, delta_time=0.1, reduction_factor=0.5,
                                           increase_factor=2.0, max_delta_time_factor=500)
        convergence_criterion = DisplacementConvergenceCriteria(displacement_relative_tolerance=1e-5,
                                                                displacement_absolute_tolerance=1e-7)
        strategy_type = NewtonRaphsonStrategy(min_iterations=5, max_iterations=30, number_cycles=50)
        scheme_type = NewmarkScheme(newmark_beta=0.35, newmark_gamma=0.4, newmark_theta=0.6)
        linear_solver_settings = Amgcl(tolerance=1e-8, max_iteration=500, scaling=False)
        stress_initialisation_type = StressInitialisationType.NONE
        solver_settings = SolverSettings(analysis_type=analysis_type, solution_type=solution_type,
                                         stress_initialisation_type=stress_initialisation_type,
                                         time_integration=time_integration,
                                         is_stiffness_matrix_constant=True, are_mass_and_damping_constant=True,
                                         convergence_criteria=convergence_criterion,
                                         strategy_type=strategy_type, scheme=scheme_type,
                                         linear_solver_settings=linear_solver_settings, rayleigh_k=0.001,
                                         rayleigh_m=0.001)

        # set up problem data
        return Problem(problem_name="test", number_of_threads=2, settings=solver_settings)

    def test_write_project_parameters_json(
        self,
        create_default_2d_model: Model,
        create_default_outputs: List[Output],
        create_default_solver_settings: Problem
    ):
        """
        Test correct writing of the project parameters for the default output, model and settings.

        Args:
            - create_default_2d_model (:class:`stem.model.Model`): the default 2D model of a square \
                soil layer and a line load.
            - create_default_outputs (List[:class:`stem.output.Output`]): list of default output processes.
            - create_default_solver_settings (:class:`stem.solver.Problem`): the Problem object containing the \
                solver settings.
        """
        model = create_default_2d_model

        model.set_mesh_size(1)
        model.generate_mesh()


        kratos_io = KratosIO(ndim=model.ndim)
        kratos_io.project_folder = "dir_test"

        model.project_parameters = create_default_solver_settings
        model.add_output_by_model_part_name(**create_default_outputs.__dict__)

        actual_dict = kratos_io._KratosIO__write_project_parameters_json(
            model=model,
            mesh_file_name="test_mdpa_file.mdpa",
            materials_file_name="MaterialParameters.json",
        )
        expected_dict = json.load(open("tests/test_data/expected_ProjectParameters.json", 'r'))
        TestUtils.assert_dictionary_almost_equal(expected_dict, actual_dict)

    def test_write_project_parameters_json_for_line_output(
        self,
        create_default_2d_model_and_output_by_coordinates: Model,
        create_default_outputs: List[Output],
        create_default_solver_settings: Problem
    ):
        """
        Test correct writing of the project parameters for the default output, model and settings.

        Args:
            - create_default_2d_model_and_output_by_coordinates (:class:`stem.model.Model`): the default 2D model of \
                a square soil layer, a line load and a line output.
            - create_default_outputs (List[:class:`stem.output.Output`]): list of default output processes.
            - create_default_solver_settings (:class:`stem.solver.Problem`): the Problem object containing the \
                solver settings.
        """
        model = create_default_2d_model_and_output_by_coordinates
        kratos_io = KratosIO(ndim=model.ndim)
        kratos_io.project_folder = "dir_test"

        model.project_parameters = create_default_solver_settings

        actual_dict = kratos_io._KratosIO__write_project_parameters_json(
            model=model,
            mesh_file_name="test_mdpa_file.mdpa",
            materials_file_name="MaterialParameters.json",
        )
        expected_dict = json.load(open("tests/test_data/expected_ProjectParameters_line_output.json", 'r'))
        TestUtils.assert_dictionary_almost_equal(expected_dict, actual_dict)

    def test_write_random_field_json_file(
        self,
        create_default_2d_model_and_mesh_randomfield: Model,
        create_default_outputs: List[Output],
        create_default_solver_settings: Problem
    ):
        """
        Test correct writing of the random field parameters.

        Args:
            - create_default_2d_model_and_mesh_randomfield (:class:`stem.model.Model`): the default 2D model of a \
                square soil layer, a line load and a random field for the Young's modulus.
            - create_default_outputs (List[:class:`stem.output.Output`]): list of default output processes.
            - create_default_solver_settings (:class:`stem.solver.Problem`): the Problem object containing the \
                solver settings.
        """
        model = create_default_2d_model_and_mesh_randomfield
        kratos_io = KratosIO(ndim=model.ndim)

        model.project_parameters = create_default_solver_settings
        model.add_output_by_model_part_name(**create_default_outputs.__dict__)

        kratos_io._KratosIO__write_project_parameters_json(
            model=model, mesh_file_name="test_mdpa_file.mdpa", materials_file_name="MaterialParameters.json"
        )

        expected_random_field_values = json.load(open("tests/test_data/expected_json_soil1_young_modulus_field.json",
                                                      'r'))

        actual_random_field_values = json.load(open("soil1_young_modulus_field.json", 'r'))

        # check number of values is equal to the number of elements
        assert len(actual_random_field_values["values"]) == len(model.body_model_parts[0].mesh.elements)

        TestUtils.assert_dictionary_almost_equal(expected_random_field_values, actual_random_field_values)

    def test_validation_of_random_field_parameters(
        self,
        create_default_2d_model_and_mesh_randomfield: Model,
        create_default_solver_settings: Problem
    ):
        """
        Test correct writing of the random field parameters.

        Args:
            - create_default_2d_model_and_mesh (:class:`stem.model.Model`): the default 2D model of a square \
                soil layer and a line load and a random field for the Young's modulus.
            - create_default_solver_settings (:class:`stem.solver.Problem`): the Problem object containing the \
                solver settings.
        """
        model = create_default_2d_model_and_mesh_randomfield
        kratos_io = KratosIO(ndim=model.ndim)

        model.project_parameters = create_default_solver_settings

        kratos_io._KratosIO__write_project_parameters_json(
            model=model, mesh_file_name="test_mdpa_file.mdpa", materials_file_name="MaterialParameters.json"
        )

        expected_random_field_values = json.load(open("tests/test_data/expected_json_soil1_young_modulus_field.json",
                                                      'r'))

        actual_random_field_values = json.load(open("soil1_young_modulus_field.json", 'r'))

        # check number of values is equal to the number of elements
        assert len(actual_random_field_values["values"]) == len(model.body_model_parts[0].mesh.elements)

        TestUtils.assert_dictionary_almost_equal(expected_random_field_values, actual_random_field_values)

    def test_write_project_parameters_json_for_randomfield(
        self,
        create_default_2d_model_and_mesh_randomfield: Model,
        create_default_outputs: List[Output],
        create_default_solver_settings: Problem
    ):
        """
        Test correct writing of the project parameters for the default output, model and settings.

        Args:
            - create_default_2d_model_and_mesh_randomfield (:class:`stem.model.Model`): the default 2D model of \
                a square soil layer, a line load and a random field for the Young's modulus.
            - create_default_outputs (List[:class:`stem.output.Output`]): list of default output processes.
            - create_default_solver_settings (:class:`stem.solver.Problem`): the Problem object containing the \
                solver settings.
        """
        model = create_default_2d_model_and_mesh_randomfield
        kratos_io = KratosIO(ndim=model.ndim)
        kratos_io.project_folder = "dir_test"

        model.project_parameters = create_default_solver_settings

        actual_dict = kratos_io._KratosIO__write_project_parameters_json(
            model=model,
            mesh_file_name="test_mdpa_file.mdpa",
            materials_file_name="MaterialParameters.json",
        )
        expected_dict = json.load(open("tests/test_data/expected_ProjectParameters_random_field_2d.json", 'r'))
        TestUtils.assert_dictionary_almost_equal(expected_dict, actual_dict)

    def test_write_material_parameters_json(
        self,
        create_default_2d_model: Model
    ):
        """
        Test correct writing of the material parameters for the default model.
        Args:
            - create_default_2d_model (:class:`stem.model.Model`): the default 2D model of a square \
                soil layer and a line load.
        """
        model = create_default_2d_model

        model.set_mesh_size(1)
        model.generate_mesh()

        kratos_io = KratosIO(ndim=model.ndim)
        kratos_io.project_folder = "dir_test"

        actual_dict = kratos_io._KratosIO__write_material_parameters_json(model=model)
        expected_dict = json.load(open("tests/test_data/expected_MaterialParameters.json", 'r'))
        TestUtils.assert_dictionary_almost_equal(expected_dict, actual_dict)

    def test_write_mdpa_file_2d(
        self,
        create_default_2d_model: Model,
        create_default_solver_settings: Problem
    ):
        """
        Test correct writing of the mdpa file (mesh) for the default model and solver settings in 2D.

        Args:
            - create_default_2d_model (:class:`stem.model.Model`): the default 2D model of a square \
                soil layer and a line load.
            - create_default_solver_settings (:class:`stem.solver.Problem`): the Problem object containing the \
                solver settings.
        """
        model = create_default_2d_model

        model.set_mesh_size(1)
        model.generate_mesh()

        kratos_io = KratosIO(ndim=model.ndim)
        kratos_io.project_folder = "dir_test"

        model.project_parameters = create_default_solver_settings

        actual_text = kratos_io._KratosIO__write_mesh_to_mdpa(
            model=model,
            mesh_file_name="test_mdpa_file.mdpa"
        )
        with open('tests/test_data/expected_mdpa_file.mdpa', 'r') as openfile:
            expected_text = openfile.readlines()

        npt.assert_equal(actual=actual_text, desired=expected_text)

    def test_write_mdpa_file_with_line_output(
        self,
        create_default_2d_model_and_output_by_coordinates: Model,
        create_default_solver_settings: Problem
    ):
        """
        Test correct writing of the mdpa file (mesh) for the default model and solver settings in 2D.

        Args:
            - create_default_2d_model_and_output_by_coordinates (:class:`stem.model.Model`): the default 2D model of a square \
                soil layer and a line load.
            - create_default_solver_settings (:class:`stem.solver.Problem`): the Problem object containing the \
                solver settings.
        """
        model = create_default_2d_model_and_output_by_coordinates
        kratos_io = KratosIO(ndim=model.ndim)
        kratos_io.project_folder = "dir_test"

        model.project_parameters = create_default_solver_settings

        actual_text = kratos_io._KratosIO__write_mesh_to_mdpa(
            model=model,
            mesh_file_name="mdpa_file_with_line_output_2d.mdpa"
        )
        with open('tests/test_data/expected_mdpa_file_with_line_output_2d.mdpa', 'r') as openfile:
            expected_text = openfile.readlines()

        npt.assert_equal(actual=actual_text, desired=expected_text)

    def test_write_mdpa_file_with_random_field(
        self,
        create_default_2d_model_and_mesh_randomfield: Model,
        create_default_solver_settings: Problem
    ):
        """
        Test correct writing of the mdpa file (mesh) for the default model and solver settings in 2D.

        Args:
            - create_default_2d_model_and_mesh_randomfield (:class:`stem.model.Model`): the default 2D model of a square \
                soil layer, a line load and a random field for the Young's modulus.
            - create_default_solver_settings (:class:`stem.solver.Problem`): the Problem object containing the \
                solver settings.
        """
        model = create_default_2d_model_and_mesh_randomfield
        kratos_io = KratosIO(ndim=model.ndim)
        kratos_io.project_folder = "dir_test"

        model.project_parameters = create_default_solver_settings

        actual_text = kratos_io._KratosIO__write_mesh_to_mdpa(
            model=model,
            mesh_file_name="mdpa_file_with_random_field_2d.mdpa"
        )
        with open('tests/test_data/expected_mdpa_file_with_random_field_2d.mdpa', 'r') as openfile:
            expected_text = openfile.readlines()

        npt.assert_equal(actual=actual_text, desired=expected_text)

    def test_write_mdpa_file_3d(
        self,
        create_default_3d_model_and_mesh: Model,
        create_default_solver_settings: Problem
    ):
        """
        Test correct writing of the mdpa file (mesh) for the default model and solver settings in 3D.

        Args:
            - create_default_3d_model_and_mesh (:class:`stem.model.Model`): the default 3D model of a cube \
                soil and a surface load on top.
            - create_default_solver_settings (:class:`stem.solver.Problem`): the Problem object containing the \
                solver settings.
        """
        model = create_default_3d_model_and_mesh
        kratos_io = KratosIO(ndim=model.ndim)
        kratos_io.project_folder = "dir_test"

        model.project_parameters = create_default_solver_settings

        actual_text = kratos_io._KratosIO__write_mesh_to_mdpa(
            model=model,
            mesh_file_name="test_mdpa_file_3d.mdpa"
        )

        if IS_LINUX:
            with open('tests/test_data/expected_mdpa_file_3d_linux.mdpa', 'r') as openfile:
                expected_text = openfile.readlines()
        else:
            with open('tests/test_data/expected_mdpa_file_3d.mdpa', 'r') as openfile:
                expected_text = openfile.readlines()

        npt.assert_equal(actual=actual_text, desired=expected_text)

    def test_table_validation(self, create_default_solver_settings: Problem):
        """
        Test that the initialisation of the table ids raises the correct errors.

        Args:
            - create_default_solver_settings (:class:`stem.solver.Problem`): the Problem object containing the \
                solver settings.

        """
        ndim = 2
        layer_coordinates = [(0, 0, 0), (1, 0, 0), (1, 1, 0), (0, 1, 0)]

        load_coordinates_top = [(1, 1, 0), (0, 1, 0)]  # top
        # define soil material
        soil_formulation = OnePhaseSoil(ndim, IS_DRAINED=True, DENSITY_SOLID=2650, POROSITY=0.3)
        constitutive_law = LinearElasticSoil(YOUNG_MODULUS=100e6, POISSON_RATIO=0.3)
        soil_material = SoilMaterial(name="soil", soil_formulation=soil_formulation, constitutive_law=constitutive_law,
                                     retention_parameters=SaturatedBelowPhreaticLevelLaw())
        # define tables
        time = np.arange(6)*0.5
        values = np.array([0, 5, 10, 5, 0, 0])
        table1 = Table(times=time, values=values)

        # define load properties
        line_load1 = LineLoad(active=[False, True, False], value=["hello world", table1, 0])

        # create model
        model = Model(ndim)

        # add soil layer and line load and mesh them
        model.add_soil_layer_by_coordinates(layer_coordinates, soil_material, "soil1")
        model.add_load_by_coordinates(load_coordinates_top, line_load1, "load_top")

        kratos_io = KratosIO(ndim=model.ndim)
        kratos_io.project_folder = "dir_test"

        model.project_parameters = create_default_solver_settings
        model.synchronise_geometry()

        model.set_mesh_size(1)
        model.generate_mesh()

        # string is not an accepted input for the load values
        msg = ("'value' attribute in LineLoad in model part `load_top`. The value (hello world) is a `str` object but "
               "only a Table, float or integer are valid inputs.")
        with pytest.raises(ValueError, match=re.escape(msg)):

            IOUtils.create_value_and_table("load_top", line_load1)

        # create value and table from moving load raises an error
        moving_load_parameters = MovingLoad(
            origin=[0, 1, 0.5],
            load=[0.0, -10.0, 0.0],
            velocity=5.0,
            offset=3.0,
            direction=[1, 1, 1]
        )
        msg = "Attribute `value` does not exist in class: MovingLoad."
        with pytest.raises(ValueError, match=msg):

            IOUtils.create_value_and_table("moving_load", moving_load_parameters)

        # adjust table to the right parameter, but not initialised table. Raises ValueError.
        model.process_model_parts[0].parameters.value[0] = 0
        msg = "Table id is not initialised for values in LineLoad in model part: load_top."
        with pytest.raises(ValueError, match=msg):

            IOUtils.create_value_and_table(model.process_model_parts[0].name, model.process_model_parts[0].parameters)

    def test_write_input_files_for_kratos(
        self,
        create_default_2d_model: Model,
        create_default_solver_settings: Problem,
        create_default_outputs: List[Output]
    ):
        """
        Test correct writing of the mdpa file (mesh) for the default model and solver settings.

        Args:
            - create_default_2d_model (:class:`stem.model.Model`): the default 2D model of a square \
                soil layer line loads.
            - create_default_solver_settings (:class:`stem.solver.Problem`): the Problem object containing the \
                solver settings.
            - create_default_outputs (List[:class:`stem.output.Output`]): list of default output processes.
        """
        model = create_default_2d_model

        model.set_mesh_size(1)
        model.generate_mesh()

        kratos_io = KratosIO(ndim=model.ndim)
        model.project_parameters = create_default_solver_settings
        model.add_output_by_model_part_name(**create_default_outputs.__dict__)

        kratos_io.write_input_files_for_kratos(
            model=model,
            mesh_file_name="test_mdpa_file.mdpa"
        )

        # test mdpa
        with open('./test_mdpa_file.mdpa', 'r') as openfile:
            actual_text = openfile.readlines()
        with open('tests/test_data/expected_mdpa_file.mdpa', 'r') as openfile:
            expected_text = openfile.readlines()
        npt.assert_equal(actual=actual_text, desired=expected_text)

        # test json material
        actual_dict = json.load(open('./MaterialParameters.json', 'r'))
        expected_dict = json.load(open('tests/test_data/expected_MaterialParameters.json', 'r'))
        TestUtils.assert_dictionary_almost_equal(expected=expected_dict, actual=actual_dict)

        # test json project
        actual_dict = json.load(open('./ProjectParameters.json', 'r'))
        expected_dict = json.load(open('tests/test_data/expected_ProjectParameters.json', 'r'))
        TestUtils.assert_dictionary_almost_equal(expected=expected_dict, actual=actual_dict)

    def test_create_submodelpart_text(self, create_default_2d_model:Model):
        """
        Test the creation of the mdpa text of a model part

        Args:
            - create_default_2d_model (:class:`stem.model.Model`): the default model to use in testing
        """
        # load the default 2D model
<<<<<<< HEAD
        model = create_default_2d_model_and_mesh
        # reduce the size of the model
=======
        model = create_default_2d_model

>>>>>>> bcc42163
        model.set_mesh_size(1)
        model.generate_mesh()

        body_model_part_to_write = model.body_model_parts[0]
        process_model_part_to_write = model.process_model_parts[0]

        # IO object
        kratos_io = KratosIO(ndim=model.ndim)

        # initialise ids for table, materials and processes
        kratos_io.initialise_model_ids(model)

        # generate text block body model part: soil1
        actual_text_body = kratos_io.write_submodelpart_body_model_part(
            body_model_part=body_model_part_to_write
        )
        # define expected block text
        expected_text_body = [
            "",
            "Begin SubModelPart soil1",
            "  Begin SubModelPartTables",
            "  End SubModelPartTables",
            "  Begin SubModelPartNodes",
            "  1",
            "  2",
            "  3",
            "  4",
            "  5",
            "  End SubModelPartNodes",
            "  Begin SubModelPartElements",
            "  5",
            "  6",
            "  7",
            "  8",
            "  End SubModelPartElements",
            "End SubModelPart",
            ""
        ]
        # assert the objects to be equal
        npt.assert_equal(actual=actual_text_body, desired=expected_text_body)

        # generate text block body model part: soil1
        actual_text_load = kratos_io.write_submodelpart_process_model_part(
            process_model_part=process_model_part_to_write
        )
        # define expected block text
        expected_text_load = [
            "",
            "Begin SubModelPart load_top",
            "  Begin SubModelPartTables",
            "  1",
            "  End SubModelPartTables",
            "  Begin SubModelPartNodes",
            "  3",
            "  4",
            "  End SubModelPartNodes",
            "  Begin SubModelPartConditions",
            "  1",
            "  End SubModelPartConditions",
            "End SubModelPart",
            ""
        ]

        # assert the objects to be equal
        npt.assert_equal(actual=actual_text_load, desired=expected_text_load)

    def test_write_mdpa_text(self, create_default_2d_model: Model):
        """
        Test the creation of the mdpa text of the whole model

        Args:
            - create_default_2d_model (:class:`stem.model.Model`): the default model to use in testing

        """
        # load the default 2D model
        model = create_default_2d_model

        model.set_mesh_size(1)
        model.generate_mesh()

        model.project_parameters = TestUtils.create_default_solver_settings()

        # IO object
        kratos_io = KratosIO(ndim=model.ndim)

        # initialise ids for table, materials and processes
        kratos_io.initialise_model_ids(model)

        # generate text block body model part: soil1
        actual_text_body = kratos_io._KratosIO__write_mdpa_text(model=model)

        # define expected block text
        with open('tests/test_data/expected_mdpa_file.mdpa', 'r') as openfile:
            expected_text_body = openfile.readlines()

        expected_text_body = [line.rstrip() for line in expected_text_body]
        # assert the objects to be equal
        npt.assert_equal(actual=actual_text_body, desired=expected_text_body)

    def test_write_mdpa_two_conditions_same_position(self):
        """
        Test the creation of the mdpa text of the whole model with two conditions at the same position. The two
        conditions should be written with unique condition element ids.

        """

        ndim = 2
        layer_coordinates = [(0, 0, 0), (1, 0, 0), (1, 1, 0), (0, 1, 0)]

        load_coordinates_top = [(1, 1, 0), (0, 1, 0)]  # top

        # define soil material
        soil_formulation = OnePhaseSoil(ndim, IS_DRAINED=True, DENSITY_SOLID=2650, POROSITY=0.3)
        constitutive_law = LinearElasticSoil(YOUNG_MODULUS=100e6, POISSON_RATIO=0.3)
        soil_material = SoilMaterial(name="soil", soil_formulation=soil_formulation, constitutive_law=constitutive_law,
                                     retention_parameters=SaturatedBelowPhreaticLevelLaw())

        # define load properties
        line_load1 = LineLoad(active=[False, True, False], value=[0, 10, 0])
        line_load2 = LineLoad(active=[True, False, False], value=[10, 0, 0])

        # create model
        model = Model(ndim)

        # add soil layer and line load and mesh them
        model.add_soil_layer_by_coordinates(layer_coordinates, soil_material, "soil1")

        model.add_load_by_coordinates(load_coordinates_top, line_load1, "line_load_1")
        model.add_load_by_coordinates(load_coordinates_top, line_load2, "line_load_2")

        model.synchronise_geometry()

        # set mesh size and generate mesh
        model.set_mesh_size(1)
        model.generate_mesh()
        model.project_parameters = TestUtils.create_default_solver_settings()

        # write mdpa text
        kratos_io = KratosIO(ndim=model.ndim)
        actual_mdpa_text = kratos_io._KratosIO__write_mdpa_text(model=model)

        # get expected mdpa text
        with open('tests/test_data/expected_mdpa_file_two_conds_same_position.mdpa', 'r') as f:
            expected_mdpa_text = f.readlines()

        expected_mdpa_text = [line.rstrip() for line in expected_mdpa_text]

        # check if mdpa data is as expected
        npt.assert_equal(actual=actual_mdpa_text, desired=expected_mdpa_text)

    def test_write_project_parameters_with_spring_damper_and_mass_element(self,
                                                                          create_default_2d_model: Model,
                                                                          create_default_outputs: List[Output],
                                                                          create_default_solver_settings: Problem):
        """
        Test correct writing of the project parameters for the default output, model and settings with a spring damper
        and a nodal concentrated element.

        Args:
            - create_default_2d_model (:class:`stem.model.Model`): the default 2D model of a square \
                soil layer and a line load.
            - create_default_outputs (List[:class:`stem.output.Output`]): list of default output processes.
            - create_default_solver_settings (:class:`stem.solver.Problem`): the Problem object containing the \
                solver settings.
        """
        model = create_default_2d_model
        kratos_io = KratosIO(ndim=model.ndim)
        model.project_parameters = create_default_solver_settings
        model.output_settings = create_default_outputs

        # add elastic spring damper element
        spring_damper = ElasticSpringDamper(
            NODAL_DISPLACEMENT_STIFFNESS=[1, 1, 1],
            NODAL_ROTATIONAL_STIFFNESS=[1, 1, 2],
            NODAL_DAMPING_COEFFICIENT=[1, 1, 3],
            NODAL_ROTATIONAL_DAMPING_COEFFICIENT=[1, 1, 4])

        # create model part
        spring_damper_model_part = BodyModelPart("spring_damper")
        spring_damper_model_part.material = StructuralMaterial("spring_damper", spring_damper)

        # assign spring damper to geometry
        model.gmsh_io.add_physical_group("spring_damper", 1, [1])
        spring_damper_model_part.get_geometry_from_geo_data(model.gmsh_io.geo_data, "spring_damper")

        # add nodal concentrated element
        nodal_concentrated = NodalConcentrated(
            NODAL_MASS=1,
            NODAL_DAMPING_COEFFICIENT=[1, 1, 1],
            NODAL_DISPLACEMENT_STIFFNESS=[1, 1, 1]
        )

        # create model part
        nodal_concentrated_model_part = BodyModelPart("nodal_concentrated")
        nodal_concentrated_model_part.material = StructuralMaterial("nodal_concentrated", nodal_concentrated)

        # assign nodal concentrated to geometry
        model.gmsh_io.add_physical_group("nodal_concentrated", 0, [2])
        nodal_concentrated_model_part.get_geometry_from_geo_data(model.gmsh_io.geo_data, "nodal_concentrated")

        # add model parts to model
        model.body_model_parts.append(spring_damper_model_part)
        model.body_model_parts.append(nodal_concentrated_model_part)

        # write project parameters
        actual_dict = kratos_io.write_project_parameters_json(
            model=model,
            mesh_file_name="dummy.mdpa",
            materials_file_name="dummy.json",
            output_folder="dummy"
        )

        # load expected project parameters
        expected_dict = json.load(open("tests/test_data/expected_ProjectParameters_with_nodal_parameters.json", 'r'))

        # assert the dictionaries to be equal
        TestUtils.assert_dictionary_almost_equal(expected_dict, actual_dict)

    def test_create_auxiliary_process_list_dictionary_expected_raises(self):
        """
        Test the creation of the auxiliary process list dictionary with expected errors.

        """
        # create model
        model = Model(ndim=2)

        # create IO object
        kratos_io = KratosIO(ndim=model.ndim)

        empty_body_model_part = BodyModelPart("empty_body_model_part")
        model.body_model_parts = [empty_body_model_part]

        # create auxiliary process list dictionary
        with pytest.raises(ValueError, match=f"Body model part empty_body_model_part has no material assigned."):
            kratos_io._KratosIO__create_auxiliary_process_list_dictionary(model=model)

        nodal_concentrated = NodalConcentrated(NODAL_MASS=1, NODAL_DAMPING_COEFFICIENT=[1, 1, 1],
                                               NODAL_DISPLACEMENT_STIFFNESS=[1, 1, 1])
        empty_body_model_part.material = StructuralMaterial("empty_body_model_part", nodal_concentrated)

        # create auxiliary process list dictionary
        with pytest.raises(ValueError, match=f"Body model part empty_body_model_part has no id initialised."):
            kratos_io._KratosIO__create_auxiliary_process_list_dictionary(model=model)


<|MERGE_RESOLUTION|>--- conflicted
+++ resolved
@@ -54,7 +54,6 @@
         """
         ndim = 2
         layer_coordinates = [(0, 0, 0), (1, 0, 0), (1, 1, 0), (0, 1, 0)]
-        output_coordinates = [(0.5, 0, 0), (0.5, 0.5, 0), (0.5, 1, 0)]
 
         load_coordinates_top = [(1, 1, 0), (0, 1, 0)]  # top
         load_coordinates_bottom = [(0, 0, 0), (1, 0, 0)]  # bottom
@@ -95,6 +94,9 @@
 
         model.synchronise_geometry()
 
+        model.set_mesh_size(1)
+        model.generate_mesh()
+
         return model
 
     @pytest.fixture
@@ -157,9 +159,6 @@
 
         model.synchronise_geometry()
 
-        model.set_mesh_size(1)
-        model.generate_mesh()
-
         return model
 
     @pytest.fixture
@@ -214,9 +213,6 @@
         model.add_field(part_name="soil1", field_parameters=field_parameters_json)
 
         model.synchronise_geometry()
-
-        model.set_mesh_size(1)
-        model.generate_mesh()
 
         return model
 
@@ -291,7 +287,7 @@
         ]
         # define output process
 
-        gid_output_process = Output(
+        vtk_output_process = Output(
             part_name="soil1",
             output_name="vtk_output_soil1",
             output_dir="dir_test",
@@ -303,7 +299,7 @@
             )
         )
 
-        return gid_output_process
+        return [vtk_output_process]
 
     @pytest.fixture
     def create_default_solver_settings(self):
@@ -773,13 +769,8 @@
             - create_default_2d_model (:class:`stem.model.Model`): the default model to use in testing
         """
         # load the default 2D model
-<<<<<<< HEAD
-        model = create_default_2d_model_and_mesh
-        # reduce the size of the model
-=======
         model = create_default_2d_model
 
->>>>>>> bcc42163
         model.set_mesh_size(1)
         model.generate_mesh()
 
