from typing import Any, Dict, Union

from stem.additional_processes import *


class KratosAdditionalProcessesIO:
    """
    Class containing methods for additional Kratos processes

    Attributes:
        - domain (str): name of the Kratos domain

    """

    def __init__(self, domain: str):
        """
        Constructor of KratosBoundariesIO class

        Args:
            - domain (str): name of the Kratos domain

        """
        self.domain = domain

    def __create_excavation_dict(
        self, part_name: str, parameters: Excavation
    ) -> Dict[str, Any]:
        """
        Creates a dictionary containing the parameters for the excavation process

        Args:
            - part_name (str): part name where the excavation is applied
            - parameters (:class:`stem.additional_processes.Excavation`): excavation parameters object

        Returns:
            - Dict[str, Any]: dictionary containing the additional process parameters
        """

        # initialize boundary dictionary
        process_dict: Dict[str, Any] = {
            "python_module": "apply_excavation_process",
            "kratos_module": "KratosMultiphysics.GeoMechanicsApplication",
            "process_name":  "ApplyExcavationProcess",
            "Parameters": {},
        }

        process_dict["Parameters"]["model_part_name"] = f"{self.domain}.{part_name}"
        process_dict["Parameters"]["variable_name"] = "EXCAVATION"
        process_dict["Parameters"]["deactivate_soil_part"] = parameters.deactivate_body_model_part

        return process_dict

    def __create_parameter_field_dict(
        self, part_name: str, parameters: ParameterFieldParameters
    ) -> Dict[str, Any]:
        """
        Creates a dictionary containing the parameters for the parameter field process

        Args:
<<<<<<< HEAD
            - part_name (str): part name where the random field is applied
            - parameters (:class:`stem.additional_processes.ParameterFieldParameters`): random field parameters object
=======
            - part_name (str): part name where the parameter field is applied
            - parameters (:class:`stem.additional_processes.Excavation`): random field parameters object
>>>>>>> 4ddae4c8

        Returns:
            - Dict[str, Any]: dictionary containing the additional process parameters
        """

        # initialize boundary dictionary
        process_dict: Dict[str, Any] = {
            "python_module": "set_parameter_field_process",
            "kratos_module": "KratosMultiphysics.GeoMechanicsApplication",
            "process_name":  "SetParameterFieldProcess",
            "Parameters": {},
        }

        process_dict["Parameters"]["model_part_name"] = f"{self.domain}.{part_name}"
        process_dict["Parameters"]["variable_name"] = parameters.variable_name
        process_dict["Parameters"]["func_type"] = parameters.function_type

        # initialise to dummy
        process_dict["Parameters"]["function"] = "dummy"
        process_dict["Parameters"]["dataset"] = "dummy"

        if parameters.function_type == "json_file":
            process_dict["Parameters"]["dataset_file_name"] = parameters.function
        elif parameters.function_type == "python":
            process_dict["Parameters"]["function"] = parameters.function
        elif parameters.function_type == "input":
            process_dict["Parameters"]["function"] = parameters.function
        else:
            raise ValueError

        return process_dict

    def create_additional_processes_dict(
        self, part_name: str, parameters: AdditionalProcessesParametersABC
    ) -> Union[Dict[str, Any], None]:
        """
        Creates a dictionary containing the boundary parameters

        Args:
            - part_name (str): part name where the boundary condition is applied
            - parameters (:class:`stem.additional_processes.AdditionalProcessesParametersABC`): additional process \
                parameters object

        Returns:
            - Dict[str, Any]: dictionary containing the parameters for the additional process
        """

        # add boundary parameters to dictionary based on boundary type.

        if isinstance(parameters, Excavation):
            return self.__create_excavation_dict(part_name, parameters)
        elif isinstance(parameters, ParameterFieldParameters):
            return self.__create_parameter_field_dict(part_name, parameters)
        else:
            raise NotImplementedError<|MERGE_RESOLUTION|>--- conflicted
+++ resolved
@@ -57,13 +57,8 @@
         Creates a dictionary containing the parameters for the parameter field process
 
         Args:
-<<<<<<< HEAD
-            - part_name (str): part name where the random field is applied
-            - parameters (:class:`stem.additional_processes.ParameterFieldParameters`): random field parameters object
-=======
             - part_name (str): part name where the parameter field is applied
-            - parameters (:class:`stem.additional_processes.Excavation`): random field parameters object
->>>>>>> 4ddae4c8
+            - parameters (:class:`stem.additional_processes.ParameterFieldParameters`): parameter field parameters object
 
         Returns:
             - Dict[str, Any]: dictionary containing the additional process parameters
