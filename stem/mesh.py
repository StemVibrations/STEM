<<<<<<< HEAD
import re
from typing import Dict, List, Tuple, Sequence, Union, Any, Optional
=======
from typing import Dict, List, Sequence, Any
>>>>>>> 26722130
from enum import Enum

from stem.utils import Utils


class ElementShape(Enum):
    """
    Enum class for the element shape. TRIANGLE for triangular elements and tetrahedral elements, QUADRILATERAL for
    quadrilateral elements and hexahedral elements.

    """

    TRIANGLE = "triangle"
    QUADRILATERAL = "quadrilateral"


class MeshSettings:
    """
    A class to represent the mesh settings.

    Attributes:
        - element_size (float): The element size (default -1, which means that gmsh determines the size).
        - element_shape (:class:`ElementShape`): The element shape. TRIANGLE for triangular elements and \
            tetrahedral elements,  QUADRILATERAL for quadrilateral elements and hexahedral elements. (default TRIANGLE)
        - __element_order (int): The element order. 1 for linear elements, 2 for quadratic elements. (default 1)
    """

    def __init__(
        self, element_size: float = -1, element_order: int = 1, element_shape: ElementShape = ElementShape.TRIANGLE
    ):
        """
        Initialize the mesh settings.

        Args:
            - element_size (float): The element size (default -1, which means that gmsh determines the size).
            - element_order (int): The element order. 1 for linear elements, 2 for quadratic elements. (default 1)
            - element_shape (:class:`ElementShape`): The element shape. TRIANGLE for triangular elements and \
            tetrahedral elements,  QUADRILATERAL for quadrilateral elements and hexahedral elements. (default TRIANGLE)
        """
        self.element_size: float = element_size
        self.element_shape: ElementShape = element_shape

        if element_order not in [1, 2]:
            raise ValueError("The element order must be 1 or 2. Higher order elements are not supported.")

        self.__element_order: int = element_order

    @property
    def element_order(self) -> int:
        """
        Get the element order.

        Returns:
            - int: element order
        """
        return self.__element_order

    @element_order.setter
    def element_order(self, element_order: int):
        """
        Set the element order. The element order must be 1 or 2.

        Args:
            - element_order (int): element order

        Raises:
            - ValueError: If the element order is not 1 or 2.
        """

        if element_order not in [1, 2]:
            raise ValueError("The element order must be 1 or 2. Higher order elements are not supported.")

        self.__element_order = element_order


class Node:
    """
    Class containing information about a node

    Attributes:
        - id (int): node id
        - coordinates (Sequence[float]): node coordinates

    """

    def __init__(self, id: int, coordinates: Sequence[float]):
        """
        Initialize the node.

        Args:
            id (int): Node id
            coordinates (Sequence[float]): Node coordinates
        """
        self.id: int = id
        self.coordinates: Sequence[float] = coordinates


class Element:
    """
    Class containing information about an element

    Attributes:
        - id (int): element id
        - element_type (str): Gmsh element type
        - node_ids (Sequence[int]): node ids

    """

    def __init__(self, id: int, element_type: str, node_ids: Sequence[int]):
        """
        Initialize the element.

        Args:
            id (int): Element id
            element_type (str): Gmsh-element type
            node_ids (Sequence[int]): Node connectivities
        """
        self.id: int = id
        self.element_type: str = element_type
        self.node_ids: Sequence[int] = node_ids


class Mesh:
    """
    Class containing information about the mesh

    Args:
        - ndim (int): number of dimensions of the mesh

    Attributes:
        - ndim (int): number of dimensions of the mesh
<<<<<<< HEAD
        - nodes (Dict[int, Node]): dictionary of node ids followed by node coordinates in an array
        - elements (Dict[int, Element]): dictionary of element ids followed by connectivities in an array

    """
=======
        - nodes (List[Node]): node id followed by node coordinates in a list
        - elements (List[Element]): element id followed by connectivities in a list

    """
    def __init__(self, ndim: int):
        """
        Initialize the mesh.

        Args:
            ndim (int): number of dimensions of the mesh
        """
>>>>>>> 26722130

    def __init__(self, ndim: int):
        self.ndim: int = ndim
        self.nodes: Dict[int, Node] = {}
        self.elements: Dict[int, Element] = {}

    def __getattribute__(self, item: str) -> Any:
        """
        Overrides the getattribute method of the object class.

        Args:
            - item (str): The name of the attribute.

        Returns:
            - Any: The attribute.

        """
        # Make sure that the create_mesh_from_gmsh_group method cannot be
        # called on an initialised mesh instance
        if item == "create_mesh_from_gmsh_group":
            raise AttributeError(f"Cannot call class method: {item} from an initialised mesh instance.")
        else:
            return super().__getattribute__(item)

    @classmethod
    def create_mesh_from_gmsh_group(cls, mesh_data: Dict[str, Any], group_name: str) -> "Mesh":
        """
        Creates a mesh object from gmsh group

        Args:
            - mesh_data (Dict[str, Any]): dictionary of mesh data
            - group_name (str): name of the group

        Raises:
            - ValueError: If the group name is not found in the mesh data

        Returns:
            - :class:`Mesh`: mesh object
        """

        if group_name not in mesh_data["physical_groups"]:
            raise ValueError(f"Group {group_name} not found in mesh data")

        # create mesh object
        group_data = mesh_data["physical_groups"][group_name]

        group_element_ids = group_data["element_ids"]
        group_node_ids = group_data["node_ids"]
        group_element_type = group_data["element_type"]

        element_type_data = mesh_data["elements"][group_element_type]

        # create node per node id
        nodes: Dict[int, Node] = {node_id: Node(node_id, mesh_data["nodes"][node_id]) for node_id in group_node_ids}
        # mesh object for static methods
        mesh = Mesh(ndim=group_data["ndim"])
        # add each element, but first check if counterclockwise
        # revert the node id order if it is not
        elements: Dict[int, Element] = {}
        # create element per element id
        for element_id in group_element_ids:
            node_ids_element = element_type_data[element_id]
            elements[element_id] = Element(element_id, group_element_type, node_ids_element)

            # check of nodes for 2D mesh
            if group_data["ndim"] == 2:
                element_info = mesh.get_element_info(element=elements[element_id])
                # flip the element nodes if they are not anti-clockwise, and only if mesh entity has more than 2 nodes.
                if element_info["n_vertices"] > 2:
                    coordinates = [nodes[ii].coordinates for ii in node_ids_element]
                    if Utils.are_2d_coordinates_clockwise(coordinates):
                        mesh.flip_node_order(element=elements[element_id])

        # add nodes and elements to mesh object
        mesh = cls(group_data["ndim"])
        mesh.nodes = nodes
        mesh.elements = elements

<<<<<<< HEAD
        return mesh

    @staticmethod
    def get_element_info(element: Element):
        """
        Returns:
        """
        element_type = element.element_type
        element_shape = element_type.split("_")[0]
        element_nodes = int(re.findall(r"\d+", element_type)[0])
        element_order = 1  # linear by default, if not found otherwise

        if (
            (element_shape == "LINE" and element_nodes > 2)
            or (element_shape == "TRIANGLE" and element_nodes > 3)
            or (element_shape == "QUADRANGLE" and element_nodes > 4)
        ):
            element_order = 2

        elif (
            (element_shape == "LINE" and element_nodes > 3)
            or (element_shape == "TRIANGLE" and element_nodes > 6)
            or (element_shape == "QUADRANGLE" and element_nodes > 8)
        ):
            raise NotImplementedError("Cubic element are not implemented yet!")

        if element_shape == "POINT":
            n_vertices = 1
            n_edges = 0
        elif element_shape == "LINE":
            n_vertices = 2
            n_edges = 1
        elif element_shape == "TRIANGLE":
            n_vertices = 3
            n_edges = 3
        elif element_shape == "QUADRANGLE":
            n_vertices = 4
            n_edges = 4
        else:
            raise NotImplementedError(f"Edges are not supported (not 2D) for the element type: {element_type}")

        info = {
            "shape": element_shape,
            "n_vertices": n_vertices,
            "n_edges": n_edges,
            "n_nodes": element_nodes,
            "order": element_order,
        }

        return info

    def flip_node_order(self, element: Element):
        """
        Returns:
        """
        element_info = self.get_element_info(element)
        n_vert = element_info["n_vertices"]
        n_edges = element_info["n_edges"]
        # make list from sequence
        element.node_ids = [node_id for node_id in element.node_ids]
        element.node_ids[:n_vert] = element.node_ids[(n_vert - 1)::-1]

        # if quadratic or cubic, flip also the mid nodes
        if element_info["order"] == 2:
            element.node_ids[n_vert:] = element.node_ids[: (n_vert - 1): -1]

        elif element_info["order"] == 3:
            # number of mid-point nodes
            nmp = element_info["order"] - 1
            # loop over the edges:
            nodes_on_the_edges = element.node_ids[n_vert : n_vert + nmp * n_edges]
            inner_nodes = element.node_ids[n_vert + nmp * n_edges :]

            # make groups per edge, flip the group internally, and flip all the groups
            group_mpn = []
            for ix in range(n_edges):
                _st = ix * nmp
                _end = _st + nmp
                group_mpn.append(nodes_on_the_edges[_st:_end][::-1])
            # flip the groups
            group_mpn = group_mpn[::-1]
            # flatten the list
            flipped_nodes_on_the_edges = [nn for group in group_mpn for nn in group]
            # replace original node ids
            element.node_ids[n_vert : n_vert + nmp * n_edges] = flipped_nodes_on_the_edges
            # TODO: how to treat internal nodes, if present?

    @staticmethod
    def prepare_data_for_kratos(mesh_data: Dict[str, Any]) -> Tuple[npt.NDArray[np.float64], npt.NDArray[np.int64]]:
        """
        Prepares mesh data for Kratos

        Args:
            - mesh_data (Dict[str, Any]): dictionary of mesh data


        Returns:
            - nodes (npt.NDArray[np.float64]): node id followed by node coordinates in an array
            - elements (npt.NDArray[np.int64]): element id followed by connectivities in an array
        """

        # create array of nodes where each row is represented by [id, x,y,z]
        nodes = np.concatenate((mesh_data["nodes"]["ids"][:, None], mesh_data["nodes"]["coordinates"]), axis=1)

        all_elements_list = []
        # create array of elements where each row is represented by [id, node connectivities]
        for v in mesh_data["elements"].values():
            all_elements_list.append(np.concatenate((v["element_ids"][:, None], v["element_nodes"]), axis=1))

        all_elements = np.array(all_elements_list).astype(int)

        return nodes, all_elements
=======
        return mesh
>>>>>>> 26722130
<|MERGE_RESOLUTION|>--- conflicted
+++ resolved
@@ -1,13 +1,11 @@
-<<<<<<< HEAD
 import re
 from typing import Dict, List, Tuple, Sequence, Union, Any, Optional
-=======
-from typing import Dict, List, Sequence, Any
->>>>>>> 26722130
 from enum import Enum
 
+import numpy as np
+import numpy.typing as npt
+
 from stem.utils import Utils
-
 
 class ElementShape(Enum):
     """
@@ -88,7 +86,6 @@
         - coordinates (Sequence[float]): node coordinates
 
     """
-
     def __init__(self, id: int, coordinates: Sequence[float]):
         """
         Initialize the node.
@@ -135,16 +132,11 @@
 
     Attributes:
         - ndim (int): number of dimensions of the mesh
-<<<<<<< HEAD
         - nodes (Dict[int, Node]): dictionary of node ids followed by node coordinates in an array
         - elements (Dict[int, Element]): dictionary of element ids followed by connectivities in an array
 
     """
-=======
-        - nodes (List[Node]): node id followed by node coordinates in a list
-        - elements (List[Element]): element id followed by connectivities in a list
-
-    """
+
     def __init__(self, ndim: int):
         """
         Initialize the mesh.
@@ -152,9 +144,7 @@
         Args:
             ndim (int): number of dimensions of the mesh
         """
->>>>>>> 26722130
-
-    def __init__(self, ndim: int):
+
         self.ndim: int = ndim
         self.nodes: Dict[int, Node] = {}
         self.elements: Dict[int, Element] = {}
@@ -231,7 +221,6 @@
         mesh.nodes = nodes
         mesh.elements = elements
 
-<<<<<<< HEAD
         return mesh
 
     @staticmethod
@@ -343,7 +332,4 @@
 
         all_elements = np.array(all_elements_list).astype(int)
 
-        return nodes, all_elements
-=======
-        return mesh
->>>>>>> 26722130
+        return nodes, all_elements