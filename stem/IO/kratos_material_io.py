--- conflicted
+++ resolved
@@ -19,13 +19,9 @@
         Constructor of KratosMaterialIO class
 
         Args:
-<<<<<<< HEAD
-            ndim (int): number of dimensions of the mesh
+            - ndim (int): number of dimensions of the mesh
             # TODO: Provide domain as well, so to be combined with material name.
                Now is ambiguous.
-=======
-            - ndim (int): number of dimensions of the mesh
->>>>>>> 99504e8b
         """
         self.ndim: int = ndim
 
@@ -405,7 +401,7 @@
         materials_dict: Dict[str, Any] = {"properties": []}
 
         # create material dictionary for each material and assign a unique material id
-        # TODO: assign it to the SoilMaterial and StructuraMaterial objects. Now this
+        # TODO: assign id to the SoilMaterial and StructuraMaterial objects. Now this
         #  cannot be linked to geometry because is only created in the json file,
         #  but not returned as variable to be accessed!
         # TODO: add the output_dir as well (see Output.py and kratos_output_io.py).
