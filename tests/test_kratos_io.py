--- conflicted
+++ resolved
@@ -290,15 +290,11 @@
         expected_dict = json.load(open("tests/test_data/expected_MaterialParameters.json", 'r'))
         TestUtils.assert_dictionary_almost_equal(expected_dict, actual_dict)
 
-<<<<<<< HEAD
     def test_write_mdpa_file_2d(
         self,
         create_default_2d_model_and_mesh: Model,
         create_default_solver_settings: Problem
     ):
-=======
-    def test_write_mdpa_file_2d(self, create_default_2d_model_and_mesh: Model, create_default_solver_settings: Problem):
->>>>>>> 26722130
         """
         Test correct writing of the mdpa file (mesh) for the default model and solver settings in 2D.
 
@@ -323,15 +319,11 @@
         npt.assert_equal(actual=actual_text, desired=expected_text)
 
     @pytest.mark.skipif(IS_LINUX, reason="Linux provides different meshing order. The test is not run on Ubuntu")
-<<<<<<< HEAD
     def test_write_mdpa_file_3d(
         self,
         create_default_3d_model_and_mesh: Model,
         create_default_solver_settings: Problem
     ):
-=======
-    def test_write_mdpa_file_3d(self, create_default_3d_model_and_mesh: Model, create_default_solver_settings: Problem):
->>>>>>> 26722130
         """
         Test correct writing of the mdpa file (mesh) for the default model and solver settings in 3D.
 
@@ -355,18 +347,12 @@
 
         npt.assert_equal(actual=actual_text, desired=expected_text)
 
-<<<<<<< HEAD
     def test_write_input_files_for_kratos(
         self,
         create_default_2d_model_and_mesh: Model,
         create_default_solver_settings: Problem,
         create_default_outputs: List[Output]
     ):
-=======
-    def test_write_input_files_for_kratos(self, create_default_2d_model_and_mesh: Model,
-                                          create_default_solver_settings: Problem,
-                                          create_default_outputs: List[Output]):
->>>>>>> 26722130
         """
         Test correct writing of the mdpa file (mesh) for the default model and solver settings.
 
