--- conflicted
+++ resolved
@@ -508,12 +508,8 @@
 
     def get_ordered_points_from_surface(self, surface_id: int) -> List[Point]:
         """
-<<<<<<< HEAD
-        Returns the points that make up the surface in the correct order.
-=======
         Returns the points that make up the surface in the correct order, i.e. the order in which the points are
         connected by the lines that make up the surface.
->>>>>>> 4362cf1c
 
         Args:
             - surface_id (int): The id of the surface.
@@ -590,9 +586,6 @@
 
     def calculate_centre_of_mass_surface(self, surface_id: int) -> npty.NDArray[np.float64]:
         """
-<<<<<<< HEAD
-        Calculate the centre of mass of a surface.
-=======
         Calculate the centre of mass of a surface. Where mass is given to the length of the lines that make up the
         surface. The centre of mass is then given by the 'O' in the following diagram:
 
@@ -601,7 +594,6 @@
         x       O       x
         |               |
         x---------------x
->>>>>>> 4362cf1c
 
         Args:
             - surface_id (int): The id of the surface.
@@ -666,17 +658,6 @@
         # area increment
         cross_dot_normal = np.dot(cross_products, normal_vector)
 
-<<<<<<< HEAD
-        # calculate the signed area of the surface
-        area: float = norms.dot(np.sign(cross_dot_normal)) * 0.5
-
-        # return the absolute value of the area
-        return abs(area)
-
-    def calculate_centre_of_mass_volume(self, volume_id: int) -> npty.NDArray[np.float64]:
-        """
-        Calculate the centre of mass of a volume.
-=======
         # calculate the absolute value of the area of the surface
         area: float = abs(norms.dot(np.sign(cross_dot_normal)) * 0.5)
 
@@ -686,7 +667,6 @@
         """
         Calculate the centre of mass of a volume. Where mass is given to the area of the surfaces that make up the
         volume.
->>>>>>> 4362cf1c
 
         Args:
             - volume_id (int): The id of the volume.
