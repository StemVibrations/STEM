--- conflicted
+++ resolved
@@ -1,4 +1,3 @@
-<<<<<<< HEAD
 from .__version__ import __version__
 import subprocess
 import pkg_resources
@@ -8,7 +7,6 @@
     """
     Install external dependencies for STEM
     """
-    
     # check if gmsh utils is installed and it is version 1.0
     if not check_package_version('gmsh_utils', '1.0'):
         subprocess.run(['pip', 'install', "git+https://github.com/StemVibrations/gmsh_utils@v1.0"])
@@ -44,7 +42,4 @@
         return False
 
 
-install_external_dependency()
-=======
-from .__version__ import __version__
->>>>>>> ca404a6a
+install_external_dependency()