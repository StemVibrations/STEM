
Begin Properties 1
End Properties


Begin Properties 2
End Properties


Begin Properties 3
End Properties


Begin Properties 4
End Properties


Begin Table 1 TIME VALUE
   0.0000   0.0000
   0.5000   5.0000
   1.0000   10.0000
   1.5000   5.0000
   2.0000   0.0000
   2.5000   0.0000
End Table


Begin Table 2 TIME VALUE
   0.0000   0.0000
   0.5000   -5.0000
   1.0000   -10.0000
   1.5000   -5.0000
   2.0000   0.0000
   2.5000   0.0000
End Table


Begin Nodes
  1   0.0000000000  0.0000000000  0.0000000000
  2   1.0000000000  0.0000000000  0.0000000000
  3   1.0000000000  1.0000000000  0.0000000000
  4   0.0000000000  1.0000000000  0.0000000000
  5   0.5000000000  0.5000000000  0.0000000000
End Nodes


<<<<<<< HEAD
Begin Elements UPwSmallStrainElement2D3N
  3  1  2 5 1
  4  1  1 5 4
  5  1  3 5 2
  6  1  4 5 3
End Elements


Begin Conditions LineLoadCondition2D2N
  2  1  3 4
=======
Begin Elements DUMMY
  5  1  2 5 1
  6  1  1 5 4
  7  1  3 5 2
  8  1  4 5 3
End Elements


Begin Conditions DUMMY
  3  1  3 4
End Conditions


Begin Conditions DUMMY
  1  2  1 2
End Conditions


Begin Conditions DUMMY
  4  3  4 1
End Conditions


Begin Conditions DUMMY
  2  4  2 3
>>>>>>> db39d95f
End Conditions


Begin SubModelPart soil1
  Begin SubModelPartTables
  End SubModelPartTables
  Begin SubModelPartNodes
  1
  2
  3
  4
  5
  End SubModelPartNodes
  Begin SubModelPartElements
  5
  6
  7
  8
  End SubModelPartElements
End SubModelPart


Begin SubModelPart load_top
  Begin SubModelPartTables
  1
  End SubModelPartTables
  Begin SubModelPartNodes
  3
  4
  End SubModelPartNodes
  Begin SubModelPartConditions
  3
  End SubModelPartConditions
End SubModelPart


Begin SubModelPart load_bottom
  Begin SubModelPartTables
  1
  End SubModelPartTables
  Begin SubModelPartNodes
  1
  2
  End SubModelPartNodes
  Begin SubModelPartConditions
  1
  End SubModelPartConditions
End SubModelPart


Begin SubModelPart load_left
  Begin SubModelPartTables
  2
  End SubModelPartTables
  Begin SubModelPartNodes
  1
  4
  End SubModelPartNodes
  Begin SubModelPartConditions
  4
  End SubModelPartConditions
End SubModelPart


Begin SubModelPart load_right
  Begin SubModelPartTables
  2
  End SubModelPartTables
  Begin SubModelPartNodes
  2
  3
  End SubModelPartNodes
  Begin SubModelPartConditions
  2
  End SubModelPartConditions
End SubModelPart


Begin SubModelPart no_displacement
  Begin SubModelPartTables
  End SubModelPartTables
  Begin SubModelPartNodes
  1
  2
  End SubModelPartNodes
End SubModelPart
<|MERGE_RESOLUTION|>--- conflicted
+++ resolved
@@ -44,19 +44,7 @@
 End Nodes
 
 
-<<<<<<< HEAD
 Begin Elements UPwSmallStrainElement2D3N
-  3  1  2 5 1
-  4  1  1 5 4
-  5  1  3 5 2
-  6  1  4 5 3
-End Elements
-
-
-Begin Conditions LineLoadCondition2D2N
-  2  1  3 4
-=======
-Begin Elements DUMMY
   5  1  2 5 1
   6  1  1 5 4
   7  1  3 5 2
@@ -64,24 +52,23 @@
 End Elements
 
 
-Begin Conditions DUMMY
+Begin Conditions LineLoadCondition2D2N
   3  1  3 4
 End Conditions
 
 
-Begin Conditions DUMMY
+Begin Conditions LineLoadCondition2D2N
   1  2  1 2
 End Conditions
 
 
-Begin Conditions DUMMY
+Begin Conditions LineLoadCondition2D2N
   4  3  4 1
 End Conditions
 
 
-Begin Conditions DUMMY
+Begin Conditions LineLoadCondition2D2N
   2  4  2 3
->>>>>>> db39d95f
 End Conditions
 
 
