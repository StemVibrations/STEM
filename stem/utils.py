--- conflicted
+++ resolved
@@ -340,7 +340,40 @@
         return is_outwards
 
     @staticmethod
-<<<<<<< HEAD
+    def create_sigmoid_tiny_expr(start_time: float, dt_slope: float, initial_value: float, final_value: float,
+                                 is_half_function: bool) -> str:
+        """
+        Creates a tiny expression with variable time for a sigmoid function. For more information on tiny expressions,
+        see: https://github.com/codeplea/tinyexpr
+
+        Args:
+            - start_time (float): start time of the sigmoid function
+            - dt_slope (float): delta time on where the slope is present in the sigmoid function
+            - initial_value (float): initial value of the sigmoid function
+            - final_value (float): final value of the sigmoid function
+            - is_half_function (bool): whether to return half the sigmoid function or the full sigmoid function
+
+        Returns:
+            - str: tiny expression of the sigmoid time function
+        """
+
+        # only return half the sigmoid function, where the slope always contains the same sign
+        if is_half_function:
+
+            # calculate beta
+            beta = 6 / dt_slope
+
+            return (f"((1 / (1 + e^(-{beta} * (t -  {start_time}))) - 0.5)) * "
+                    f"({final_value} - {initial_value}) * 2 + {initial_value}")
+
+        # return full sigmoid function
+        else:
+            # calculate beta
+            beta = 12 / dt_slope
+            return (f"(1 / (1 + e^(-{beta} * (t - {dt_slope} / 2 - {start_time})))) * ({final_value} - {initial_value})"
+                    f"+ {initial_value}")
+
+    @staticmethod
     def check_lines_geometry_are_path(geometry: Optional['Geometry']) -> None:
 
         """Checks if lines are connected forming a path without:
@@ -435,40 +468,4 @@
                 return
 
         # none of the lines contain the origin, then raise an error
-        raise ValueError(f"Origin is not in any of the lines given as trajectory of the moving load.")
-=======
-    def create_sigmoid_tiny_expr(start_time: float, dt_slope: float, initial_value: float, final_value: float,
-                                 is_half_function: bool) -> str:
-        """
-        Creates a tiny expression with variable time for a sigmoid function. For more information on tiny expressions,
-        see: https://github.com/codeplea/tinyexpr
-
-        Args:
-            - start_time (float): start time of the sigmoid function
-            - dt_slope (float): delta time on where the slope is present in the sigmoid function
-            - initial_value (float): initial value of the sigmoid function
-            - final_value (float): final value of the sigmoid function
-            - is_half_function (bool): whether to return half the sigmoid function or the full sigmoid function
-
-        Returns:
-            - str: tiny expression of the sigmoid time function
-        """
-
-        # only return half the sigmoid function, where the slope always contains the same sign
-        if is_half_function:
-
-            # calculate beta
-            beta = 6 / dt_slope
-
-            return (f"((1 / (1 + e^(-{beta} * (t -  {start_time}))) - 0.5)) * "
-                    f"({final_value} - {initial_value}) * 2 + {initial_value}")
-
-        # return full sigmoid function
-        else:
-            # calculate beta
-            beta = 12 / dt_slope
-            return (f"(1 / (1 + e^(-{beta} * (t - {dt_slope} / 2 - {start_time})))) * ({final_value} - {initial_value})"
-                    f"+ {initial_value}")
-
-
->>>>>>> ea9d776b
+        raise ValueError(f"Origin is not in any of the lines given as trajectory of the moving load.")