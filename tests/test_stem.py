--- conflicted
+++ resolved
@@ -4,7 +4,6 @@
 from pathlib import Path
 from shutil import rmtree
 from unittest.mock import MagicMock
-from copy import deepcopy
 
 import KratosMultiphysics
 import numpy.testing as npt
@@ -620,14 +619,7 @@
         # check if the output name is set correctly
         assert new_stage.output_settings[0].output_name == "json_output_stage_3"
 
-<<<<<<< HEAD
     def test_transfer_vtk_files_to_main_both_stages_exist(self, create_default_model: Model):
-=======
-    def test_finalise_stage_json_output(self):
-        """
-        Test the finalise method of the Stem class with JsonOutputParameters and checks the order of the keys in the
-        dictionary.
->>>>>>> 6987b13f
         """
         In this test we simulate the case that both directories of the output of the stages exist. We create vtk files
         in both directories and check that the files are moved to the main output directory.
@@ -973,4 +965,112 @@
         assert vtk_dir_stage_1.is_dir()
         assert not vtk_dir_stage_2.is_dir()
         # cleanup
-        TestUtils.clean_test_directory(Path("input_files"))+        TestUtils.clean_test_directory(Path("input_files"))
+
+    def test_finalise_stage_json_output(self):
+        """
+        Test the finalise method of the Stem class with JsonOutputParameters and checks the order of the keys in the
+        dictionary.
+        """
+
+        ndim = 2
+        model = Model(ndim)
+
+        DENSITY_SOLID = 2700
+        POROSITY = 0.3
+        YOUNG_MODULUS = 50e6
+        POISSON_RATIO = 0.3
+        soil_formulation1 = OnePhaseSoil(ndim, IS_DRAINED=True, DENSITY_SOLID=DENSITY_SOLID, POROSITY=POROSITY)
+        constitutive_law1 = LinearElasticSoil(YOUNG_MODULUS=YOUNG_MODULUS, POISSON_RATIO=POISSON_RATIO)
+        retention_parameters1 = SaturatedBelowPhreaticLevelLaw()
+        material1 = SoilMaterial("soil", soil_formulation1, constitutive_law1, retention_parameters1)
+
+        # Specify the coordinates for the column: x:1m x y:10m
+        layer1_coordinates = [(0, 0, 0), (1, 0, 0), (1, 10, 0), (0, 10, 0)]
+
+        # Create the soil layer
+        model.add_soil_layer_by_coordinates(layer1_coordinates, material1, "soil_column")
+
+        # Boundary conditions and Loads
+        load_coordinates = [(0.0, 10.0, 0), (1.0, 10.0, 0)]
+
+        # Add line load
+        line_load = LineLoad(active=[False, True, False], value=[0, -1000, 0])
+        model.add_load_by_coordinates(load_coordinates, line_load, "load")
+
+        # Define boundary conditions
+        no_displacement_parameters = DisplacementConstraint(active=[True, True, True],
+                                                            is_fixed=[True, True, True],
+                                                            value=[0, 0, 0])
+
+        # Add boundary conditions to the model (geometry ids are shown in the show_geometry)
+        model.add_boundary_condition_by_geometry_ids(1, [1], no_displacement_parameters, "base_fixed")
+
+        # Set mesh size
+        # --------------------------------
+        model.set_mesh_size(element_size=1)
+
+        # Define project parameters
+        # --------------------------------
+
+        # Set up solver settings
+        analysis_type = AnalysisType.MECHANICAL_GROUNDWATER_FLOW
+        solution_type = SolutionType.DYNAMIC
+        # Set up start and end time of calculation, time step and etc
+        time_integration = TimeIntegration(start_time=0.0,
+                                           end_time=0.005,
+                                           delta_time=0.0025,
+                                           reduction_factor=1.0,
+                                           increase_factor=1.0,
+                                           max_delta_time_factor=1000)
+        convergence_criterion = DisplacementConvergenceCriteria(displacement_relative_tolerance=1.0e-12,
+                                                                displacement_absolute_tolerance=1.0e-6)
+        stress_initialisation_type = StressInitialisationType.NONE
+        solver_settings = SolverSettings(analysis_type=analysis_type,
+                                         solution_type=solution_type,
+                                         stress_initialisation_type=stress_initialisation_type,
+                                         time_integration=time_integration,
+                                         is_stiffness_matrix_constant=True,
+                                         are_mass_and_damping_constant=True,
+                                         convergence_criteria=convergence_criterion,
+                                         rayleigh_k=6e-6,
+                                         rayleigh_m=0.02)
+
+        # Set up problem data
+        problem = Problem(problem_name="test_nodal_output_json", number_of_threads=2, settings=solver_settings)
+        model.project_parameters = problem
+
+        # Define the results to be written to the output file
+        # Nodal results
+        nodal_results = [NodalOutput.ACCELERATION]
+        # Define output coordinates
+        output_coordinates = [(0, 5, 0), (0.5, 5, 0), (1, 5, 0)]
+
+        # add output settings
+        model.add_output_settings_by_coordinates(output_coordinates,
+                                                 part_name="nodal_accelerations",
+                                                 output_name="json_nodal_accelerations",
+                                                 output_dir="output",
+                                                 output_parameters=JsonOutputParameters(output_interval=0.0025 - 1e-10,
+                                                                                        nodal_results=nodal_results))
+
+        # define the STEM instance
+        input_folder = "dir_test/inputs_kratos"
+        stem = Stem(model, input_folder)
+
+        stem.write_all_input_files()
+
+        # Run Kratos calculation
+        # --------------------------------
+        stem.run_calculation()
+
+        # open produced dictionary
+        with open(os.path.join(input_folder, "output/json_nodal_accelerations.json"), "r") as inputfile:
+            data_output_json = json.load(inputfile)
+
+        # assert that the orders of the keys is as expected
+        actual_keys_json = list(data_output_json.keys())
+        expected_keys_json = ["TIME", "NODE_5", "NODE_6", "NODE_7"]
+        npt.assert_array_equal(actual_keys_json, expected_keys_json)
+
+        rmtree("dir_test")