--- conflicted
+++ resolved
@@ -1,8 +1,4 @@
 __title__ = "STEM"
 __url__ = "https://stemvibrations.readthedocs.io"
-<<<<<<< HEAD
-__version__ = "1.2.2"
-=======
-__version__ = "1.2.3a0"
->>>>>>> 2fb66999
+__version__ = "1.2.3"
 __author__ = "STEM team"