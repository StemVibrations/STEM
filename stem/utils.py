--- conflicted
+++ resolved
@@ -1,9 +1,4 @@
-<<<<<<< HEAD
-from itertools import combinations
-from typing import Sequence, Dict, Any, List, Union
-=======
 from typing import Sequence, Dict, Any, List, Union, Optional
->>>>>>> d9758ade
 
 import numpy as np
 
