--- conflicted
+++ resolved
@@ -1,14 +1,9 @@
 from typing import List, Dict, Any, Union, Optional
 from dataclasses import dataclass, field
-<<<<<<< HEAD
 from abc import ABC, abstractmethod
 
 from stem.solver import AnalysisType
-
-=======
-from abc import ABC
 from stem.table import Table
->>>>>>> db39d95f
 
 @dataclass
 class LoadParametersABC(ABC):
