--- conflicted
+++ resolved
@@ -1,4 +1,3 @@
-<<<<<<< HEAD
 import json
 from typing import Dict,List, Any,Union
 
@@ -19,15 +18,10 @@
                            ElasticSpringDamper,
                            NodalConcentrated)
 
-=======
-from typing import List, Dict, Any
-
-import numpy as np
 
 from stem.load import Load, PointLoad, MovingLoad
 
 DOMAIN = "PorousDomain"
->>>>>>> b814b18b
 
 
 class KratosIO:
@@ -185,7 +179,6 @@
         # todo write Projectparameters.json
         pass
 
-<<<<<<< HEAD
 
     def __create_umat_material_dict(self, material: Material) -> Dict[str, Any]:
         """
@@ -589,8 +582,3 @@
             materials_dict["properties"].append(self.__create_material_dict(material))
 
         json.dump(materials_dict, open(filename, 'w'), indent=4)
-
-=======
-    def write_material_parameters_json(self, materials, filename):
-        pass
->>>>>>> b814b18b
