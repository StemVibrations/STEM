--- conflicted
+++ resolved
@@ -69,17 +69,11 @@
         # write dictionary for the load(s)
         kratos_io = KratosIO(ndim=model.ndim)
 
-<<<<<<< HEAD
-        test_dictionary = kratos_io.write_project_parameters_json(model=model,
-                                                                  mesh_file_name="test_load_parameters.mdpa",
-                                                                  materials_file_name="")
-=======
         test_dictionary = kratos_io.write_project_parameters_json(
             model=model,
             mesh_file_name="test_load_parameters.mdpa",
             materials_file_name=""
         )
->>>>>>> 622c7183
 
         # load expected dictionary from the json
         expected_boundary_parameters_json = json.load(
