from typing import Sequence, Dict, Any, List, Union, Optional, Generator, TYPE_CHECKING

import numpy as np
import numpy.typing as npt
<<<<<<< HEAD
=======

from stem.globals import ELEMENT_DATA

if TYPE_CHECKING:
    from stem.mesh import Element
>>>>>>> f820ea32


class Utils:
    """
    Class containing utility methods.

    """
    @staticmethod
    def check_ndim_nnodes_combinations(n_dim: int, n_nodes_element: Optional[int],
                                       available_combinations: Dict[int, List[Any]],
                                       class_name: str):
        """
        Check if the combination of number of global dimensions and number of nodes per element is supported.

        Args:
            - n_dim (int): number of dimensions
            - n_nodes_element (int): number of nodes per element or condition-element
            - available_combinations (Dict[int, List[int]]): dictionary containing the supported combinations of number\
               of dimensions and number of nodes per element or condition-element
            - class_name (str): name of the class to be checked

        Raises:
            - ValueError: when the number of dimensions is not supported.
            - ValueError: when the combination of number of dimensions and number of nodes per element is not supported.

        """
        # check if the number of dimensions is supported
        if n_dim not in available_combinations.keys():
            raise ValueError(f"Number of dimensions {n_dim} is not supported for {class_name} elements. Supported "
                             f"dimensions are {list(available_combinations.keys())}.")

        # check if the number of nodes per element is supported
        if n_nodes_element not in available_combinations[n_dim]:
            raise ValueError(
                f"In {n_dim} dimensions, only {available_combinations[n_dim]} noded {class_name} elements are "
                f"supported. {n_nodes_element} nodes were provided."
            )

    @staticmethod
    def are_2d_coordinates_clockwise(coordinates: Sequence[Sequence[float]]) -> bool:
        """
        Checks if the 2D coordinates are given in clockwise order. If the signed area is positive, the coordinates
        are given in clockwise order.

        Args:
            - coordinates (Sequence[Sequence[float]]): coordinates of the points of a surface

        Returns:
            - bool: True if the coordinates are given in clockwise order, False otherwise.
        """

        # calculate signed area of polygon
        signed_area = 0.0
        for i in range(len(coordinates) - 1):
            signed_area += (coordinates[i + 1][0] - coordinates[i][0]) * (coordinates[i + 1][1] + coordinates[i][1])

        signed_area += (coordinates[0][0] - coordinates[-1][0]) * (coordinates[0][1] + coordinates[-1][1])

        # if signed area is positive, the coordinates are given in clockwise order
        return signed_area > 0.0

    @staticmethod
    def check_dimensions(points:Sequence[Sequence[float]]) -> None:
        """

        Check if points have the same dimensions (2D or 3D).

        Args:
            - points: (Sequence[Sequence[float]]): points to be tested

        Raises:
            - ValueError: when the points have different dimensions.
            - ValueError: when the dimension is not either 2 or 3D.

        Returns:
            - None
        """

        lengths = [len(point) for point in points]
        if len(np.unique(lengths)) != 1:
            raise ValueError("Mismatch in dimension of given points!")

        if any([ll not in [2, 3] for ll in lengths]):
            raise ValueError("Dimension of the points should be 2D or 3D.")

    @staticmethod
    def is_collinear(point: Sequence[float], start_point: Sequence[float], end_point: Sequence[float],
                     a_tol: float = 1e-06) -> bool:
        """
        Check if point is aligned with the other two on a line. Points must have the same dimension (2D or 3D)

        Args:
            - point (Sequence[float]): point coordinates to be tested
            - start_point (Sequence[float]): coordinates of first point of a line
            - end_point (Sequence[float]): coordinates of second point of a line
            - a_tol (float): absolute tolerance to check collinearity (default 1e-6)

        Raises:
            - ValueError: when there is a dimension mismatch in the point dimensions.

        Returns:
            - bool: whether the point is aligned or not
        """

        # check dimensions of points for validation
        Utils.check_dimensions([point, start_point, end_point])

        vec_1 = np.asarray(point) - np.asarray(start_point)
        vec_2 = np.asarray(end_point) - np.asarray(start_point)

        # cross product of the two vector
        cross_product = np.cross(vec_1, vec_2)

        # It should be smaller than tolerance for points to be aligned
        is_collinear: bool = np.sum(np.abs(cross_product)) < a_tol
        return is_collinear

    @staticmethod
    def is_point_between_points(point:Sequence[float], start_point:Sequence[float], end_point:Sequence[float]) -> bool:
        """
        Check if point is between the other two. Points must have the same dimension (2D or 3D).

        Args:
            - point (Sequence[float]): point coordinates to be tested
            - start_point (Sequence[float]): first extreme coordinates of the line
            - end_point (Sequence[float]): second extreme coordinates of the line

        Raises:
            - ValueError: when there is a dimension mismatch in the point dimensions.

        Returns:
            - bool: whether the point is between the other two or not
        """

        # check dimensions of points for validation
        Utils.check_dimensions([point, start_point, end_point])

        # Calculate vectors between the points
        vec_1 = np.asarray(point) - np.asarray(start_point)
        vec_2 = np.asarray(end_point) - np.asarray(start_point)

        # Calculate the scalar projections of vector1 onto vector2
        scalar_projection = sum(v1 * v2 for v1, v2 in zip(vec_1, vec_2)) / sum(v ** 2 for v in vec_2)

        # Check if the scalar projection is between 0 and 1 (inclusive)
        is_between: bool = 0 <= scalar_projection <= 1
        return is_between

    @staticmethod
    def is_non_str_sequence(seq: object) -> bool:
        """
        check whether object is a sequence but also not a string

        Returns:
            - bool: whether the sequence but also not a string
        """
        return isinstance(seq, Sequence) and not isinstance(seq, str)

    @staticmethod
    def chain_sequence(sequences: Sequence[Sequence[Any]]) -> Generator[Sequence[Any], Sequence[Any], None]:
        """
        Chains sequences together

        Args:
           - sequences (Sequence[Sequence[Any]]): sequences to chain

        Returns:
            - Generator[Sequence[Any], Sequence[Any], None]: generator for chaining sequences

        """
        for seq in sequences:
            yield from seq

    @staticmethod
    def merge(a: Dict[Any, Any], b: Dict[Any, Any], path: Union[List[str], Any] = None) -> Dict[Any, Any]:
        """
        merges dictionary b into dictionary a. if existing keywords conflict it assumes
        they are concatenated in a list

        Args:
            - a (Dict[Any,Any]): first dictionary
            - b (Dict[Any,Any]): second dictionary
            - path (List[str]): object to help navigate the deeper layers of the dictionary. \
                Initially this has to be None

        Returns:
            - a (Dict[Any,Any]): updated dictionary with the additional dictionary `b`
        """
        if path is None:
            path = []
        for key in b:
            if key in a:
                if isinstance(a[key], dict) and isinstance(b[key], dict):
                    Utils.merge(a[key], b[key], path + [str(key)])
                elif a[key] == b[key]:
                    pass  # same leaf value
                elif any([not Utils.is_non_str_sequence(val) for val in (a[key], b[key])]):
                    # if none of them is a sequence and are found at the same key, then something went wrong.
                    # this should not be merged silently.
                    raise ValueError(f"Conflict of merging keys at {'->'.join(path + [str(key)])}. Two non sequence "
                                     f"values have been found.")
                else:
                    a[key] = list(Utils.chain_sequence([a[key], b[key]]))
            else:
                a[key] = b[key]
        return a

    @staticmethod
    def get_unique_objects(input_sequence: Sequence[Any]) -> List[Any]:
        """
        Get the unique objects, i.e., the objects that share the same memory location.

        Args:
            - input_sequence (Sequence[Any]): full list of possible duplicate objects

        Returns:
            - List[Any]: list of unique objects
        """
        return list({id(obj): obj for obj in input_sequence}.values())

    @staticmethod
    def get_element_edges(element: 'Element') -> npt.NDArray[np.int64]:
        """
        Gets the nodal connectivities of the line edges of elements

        Args:
            - element (:class:`stem.mesh.Element`): element object

        Returns:
            - npt.NDArray[np.int64]: nodal connectivities of the line edges of the element

        """

        # get nodal connectivities of the line edges from the local element edges dictionary
        node_ids: npt.NDArray[np.int64] = np.array(element.node_ids, dtype=int)[
            ELEMENT_DATA[element.element_type]["edges"]]

        return node_ids

    @staticmethod
    def flip_node_order(elements: Sequence['Element']):
        """
        Flips the node order of the elements, where all elements should be of the same type.

        Args:
            - elements (List[:class:`stem.mesh.Element`]): list of elements

        Raises:
            - ValueError: when the elements are not of the same type.

        """

        # return of no elements are provided
        if len(elements) == 0:
            return

        # check if all elements are of the same type and get the element type
        element_types = set([element.element_type for element in elements])
        if len(element_types) > 1:
            raise ValueError("All elements should be of the same type.")
        element_type = list(element_types)[0]

        # retrieve element ids and connectivities
        ids = [element.id for element in elements]
        element_connectivies = np.array([element.node_ids for element in elements])

        # flip the elements connectivities
        element_connectivies = element_connectivies[:, ELEMENT_DATA[element_type]["reversed_order"]]

        # update the elements connectivities
        for i, (id, element_connectivity) in enumerate(zip(ids, element_connectivies)):
            elements[i].node_ids = list(element_connectivity)

    @staticmethod
    def is_volume_edge_defined_outwards(edge_element: 'Element', body_element: 'Element',
                                        nodes: Dict[int, Sequence[float]]) -> Optional[bool]:
        """
        Checks if the normal vector of the edge element is pointing outwards of the body element.

        Args:
            - edge_element (:class:`stem.mesh.Element`): 2D edge surface element
            - body_element (:class:`stem.mesh.Element`): 3D body volume element
            - nodes (Dict[int, Sequence[float]]): dictionary of node ids and coordinates

        Raises:
            - ValueError: when the edge element is not a 2D element.
            - ValueError: when the body element is not a 3D element.
            - ValueError: when not all nodes of the edge element are part of the body element.

        Returns:
            - Optional[bool]: True if the normal vector of the edge element is pointing outwards of the body element,
                False otherwise.

        """
<<<<<<< HEAD
        return list({id(obj): obj for obj in input_sequence}.values())

    @staticmethod
    def calculate_centre_of_mass(coordinates: npt.NDArray) -> npt.NDArray:
        """
        Calculate the centre of mass of a closed polygon.

        Args:
            - coordinates (npt.NDArray): coordinates of the points of a polygon

        Returns:
            - npt.NDArray: coordinates of the centre of mass

        """
        # add first point to the end of the array to close the polygon
        connected_coordinates = np.vstack((coordinates[-1], coordinates))

        # calculate length of attached lines to each point
        diff = np.diff(connected_coordinates, axis=0)

        # calculate middle coordinates of each line
        middle_coordinates = (connected_coordinates[1:] + connected_coordinates[:-1]) / 2

        # calculate weights of each line, which is the length of the line
        weights = np.sqrt(np.sum(diff ** 2, axis=1))

        # normalise weights
        normalised_weights = weights / np.sum(weights)

        # centre of mass is the weighted average of the middle coordinates
        return middle_coordinates.T.dot(normalised_weights[:, None])[:, 0]
=======

        # element info such as order, number of edges, element types etc.
        edge_el_info = ELEMENT_DATA[edge_element.element_type]
        body_el_info = ELEMENT_DATA[body_element.element_type]

        if edge_el_info["ndim"] != 2:
            raise ValueError("Edge element should be a 2D element.")

        if body_el_info["ndim"] != 3:
            raise ValueError("Body element should be a 3D element.")

        if not set(edge_element.node_ids).issubset(set(body_element.node_ids)):
            raise ValueError("All nodes of the edge element should be part of the body element.")

        # calculate normal vector of edge element
        coordinates_edge = np.array([nodes[node_id] for node_id in edge_element.node_ids[:edge_el_info["n_vertices"]]])

        normal_vector_edge = np.cross(coordinates_edge[1, :] - coordinates_edge[0, :],
                                      coordinates_edge[2, :] - coordinates_edge[0, :])

        # calculate centroid of neighbouring body element
        body_vertices_ids = body_element.node_ids[:body_el_info["n_vertices"]]
        coordinates_body_element = np.array([nodes[node_id] for node_id in body_vertices_ids])
        centroid_volume = np.mean(coordinates_body_element, axis=0)

        # calculate centroid of edge element
        centroid_edge = np.mean(coordinates_edge, axis=0)

        # calculate vector inwards of body element
        body_inward_vector = centroid_volume - centroid_edge

        # check if normal vector of edge element is pointing outwards of body element
        is_outwards: bool = np.dot(normal_vector_edge, body_inward_vector) < 0

        return is_outwards
>>>>>>> f820ea32
<|MERGE_RESOLUTION|>--- conflicted
+++ resolved
@@ -2,14 +2,11 @@
 
 import numpy as np
 import numpy.typing as npt
-<<<<<<< HEAD
-=======
 
 from stem.globals import ELEMENT_DATA
 
 if TYPE_CHECKING:
     from stem.mesh import Element
->>>>>>> f820ea32
 
 
 class Utils:
@@ -304,39 +301,6 @@
                 False otherwise.
 
         """
-<<<<<<< HEAD
-        return list({id(obj): obj for obj in input_sequence}.values())
-
-    @staticmethod
-    def calculate_centre_of_mass(coordinates: npt.NDArray) -> npt.NDArray:
-        """
-        Calculate the centre of mass of a closed polygon.
-
-        Args:
-            - coordinates (npt.NDArray): coordinates of the points of a polygon
-
-        Returns:
-            - npt.NDArray: coordinates of the centre of mass
-
-        """
-        # add first point to the end of the array to close the polygon
-        connected_coordinates = np.vstack((coordinates[-1], coordinates))
-
-        # calculate length of attached lines to each point
-        diff = np.diff(connected_coordinates, axis=0)
-
-        # calculate middle coordinates of each line
-        middle_coordinates = (connected_coordinates[1:] + connected_coordinates[:-1]) / 2
-
-        # calculate weights of each line, which is the length of the line
-        weights = np.sqrt(np.sum(diff ** 2, axis=1))
-
-        # normalise weights
-        normalised_weights = weights / np.sum(weights)
-
-        # centre of mass is the weighted average of the middle coordinates
-        return middle_coordinates.T.dot(normalised_weights[:, None])[:, 0]
-=======
 
         # element info such as order, number of edges, element types etc.
         edge_el_info = ELEMENT_DATA[edge_element.element_type]
@@ -372,4 +336,33 @@
         is_outwards: bool = np.dot(normal_vector_edge, body_inward_vector) < 0
 
         return is_outwards
->>>>>>> f820ea32
+
+    @staticmethod
+    def calculate_centre_of_mass(coordinates: npt.NDArray) -> npt.NDArray:
+        """
+        Calculate the centre of mass of a closed polygon.
+
+        Args:
+            - coordinates (npt.NDArray): coordinates of the points of a polygon
+
+        Returns:
+            - npt.NDArray: coordinates of the centre of mass
+
+        """
+        # add first point to the end of the array to close the polygon
+        connected_coordinates = np.vstack((coordinates[-1], coordinates))
+
+        # calculate length of attached lines to each point
+        diff = np.diff(connected_coordinates, axis=0)
+
+        # calculate middle coordinates of each line
+        middle_coordinates = (connected_coordinates[1:] + connected_coordinates[:-1]) / 2
+
+        # calculate weights of each line, which is the length of the line
+        weights = np.sqrt(np.sum(diff ** 2, axis=1))
+
+        # normalise weights
+        normalised_weights = weights / np.sum(weights)
+
+        # centre of mass is the weighted average of the middle coordinates
+        return middle_coordinates.T.dot(normalised_weights[:, None])[:, 0]