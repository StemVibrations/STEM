[metadata]
name = STEM
version = attr: stem.__version__
author = attr: stem.__author__
description = STEM model
long_description = file: ReadMe.md
long_description_content_type = text/markdown
classifiers =
    Programming Language :: Python :: 3
    License :: BSD 3
    Operating System :: Windows
	Operating System :: Unix
[options]
packages =
    stem
    stem.IO
include_package_data = True
install_requires =
    numpy>=1.24
    scipy>=1.10.1
    plotly>=5.15.0
    gmsh_utils @ git+https://github.com/StemVibrations/gmsh_utils
    random_fields @ git+https://github.com/StemVibrations/RandomFields
    StemKratos @ git+https://github.com/StemVibrations/StemKratos
python_requires = >=3.9

[options.extras_require]
testing =
    pytest>=7.2
    pytest-cov>=4.0
    tox>=4.4
    mypy>=1.1
    beautifulsoup4>=4.12
<<<<<<< HEAD
=======
    matplotlib>=3.7.4
>>>>>>> d1a26ba7
docs =
    Sphinx==6.2.1
    sphinx-rtd-theme==1.2.2<|MERGE_RESOLUTION|>--- conflicted
+++ resolved
@@ -31,10 +31,7 @@
     tox>=4.4
     mypy>=1.1
     beautifulsoup4>=4.12
-<<<<<<< HEAD
-=======
     matplotlib>=3.7.4
->>>>>>> d1a26ba7
 docs =
     Sphinx==6.2.1
     sphinx-rtd-theme==1.2.2