--- conflicted
+++ resolved
@@ -188,42 +188,6 @@
 
         TestUtils.assert_dictionary_almost_equal(expected_dict_3, actual_dict_3)
 
-<<<<<<< HEAD
-    def test_calculate_centre_of_mass_2d(self):
-        """
-        Test calculation of centre of mass of a 2D polygon
-        """
-
-        coordinates = np.array([[0, 0], [1, 0], [1, 1], [0, 1]])
-
-        actual_centre_of_mass = Utils.calculate_centre_of_mass(coordinates)
-        expected_centre_of_mass = np.array([0.5, 0.5])
-
-        npt.assert_allclose(expected_centre_of_mass, actual_centre_of_mass)
-
-        coordinates = np.array([[0, 0], [0.1, 0], [0.2, 0], [0.3, 0], [1, 0], [1, 1], [0, 1]])
-        actual_centre_of_mass = Utils.calculate_centre_of_mass(coordinates)
-
-        npt.assert_allclose(expected_centre_of_mass, actual_centre_of_mass)
-
-    def test_calculate_centre_of_mass_3d(self):
-        """
-        Test calculation of centre of mass of a 3D polygon
-
-        """
-
-        coordinates = np.array([[0, 0, 0], [1, 0, 0], [1, 1, 1], [0, 1, 1]])
-
-        actual_centre_of_mass = Utils.calculate_centre_of_mass(coordinates)
-        expected_centre_of_mass = np.array([0.5, 0.5, 0.5])
-
-        npt.assert_allclose(expected_centre_of_mass, actual_centre_of_mass)
-
-        coordinates = np.array([[0, 0, 0], [0.1, 0, 0], [0.2, 0, 0], [0.3, 0, 0], [1, 0, 0], [1, 1, 1], [0, 1, 1]])
-        actual_centre_of_mass = Utils.calculate_centre_of_mass(coordinates)
-
-        npt.assert_allclose(expected_centre_of_mass, actual_centre_of_mass)
-=======
     def test_flip_node_order(self):
         """
         Tests that element node ids are flipped in the right way.
@@ -454,5 +418,41 @@
         # expected raise as not all nodes of edge element are in body element
         with pytest.raises(ValueError, match="All nodes of the edge element should be part of the body element."):
             Utils.is_volume_edge_defined_outwards(edge_element_3, body_element_1, nodes)
->>>>>>> f820ea32
-
+
+
+
+    def test_calculate_centre_of_mass_2d(self):
+        """
+        Test calculation of centre of mass of a 2D polygon
+        """
+
+        coordinates = np.array([[0, 0], [1, 0], [1, 1], [0, 1]])
+
+        actual_centre_of_mass = Utils.calculate_centre_of_mass(coordinates)
+        expected_centre_of_mass = np.array([0.5, 0.5])
+
+        npt.assert_allclose(expected_centre_of_mass, actual_centre_of_mass)
+
+        coordinates = np.array([[0, 0], [0.1, 0], [0.2, 0], [0.3, 0], [1, 0], [1, 1], [0, 1]])
+        actual_centre_of_mass = Utils.calculate_centre_of_mass(coordinates)
+
+        npt.assert_allclose(expected_centre_of_mass, actual_centre_of_mass)
+
+    def test_calculate_centre_of_mass_3d(self):
+        """
+        Test calculation of centre of mass of a 3D polygon
+
+        """
+
+        coordinates = np.array([[0, 0, 0], [1, 0, 0], [1, 1, 1], [0, 1, 1]])
+
+        actual_centre_of_mass = Utils.calculate_centre_of_mass(coordinates)
+        expected_centre_of_mass = np.array([0.5, 0.5, 0.5])
+
+        npt.assert_allclose(expected_centre_of_mass, actual_centre_of_mass)
+
+        coordinates = np.array([[0, 0, 0], [0.1, 0, 0], [0.2, 0, 0], [0.3, 0, 0], [1, 0, 0], [1, 1, 1], [0, 1, 1]])
+        actual_centre_of_mass = Utils.calculate_centre_of_mass(coordinates)
+
+        npt.assert_allclose(expected_centre_of_mass, actual_centre_of_mass)
+
