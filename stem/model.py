import json
import os
<<<<<<< HEAD
import numpy as np
=======
from copy import deepcopy
>>>>>>> 55cd28c4
from pathlib import Path
from numpy import ndarray
from typing import Sequence, Tuple, get_args, Set, Optional, List, Dict, Any, Union

from gmsh_utils import gmsh_IO

from stem.additional_processes import ParameterFieldParameters, HingeParameters
from stem.field_generator import RandomFieldGenerator
from stem.globals import (
    ELEMENT_DATA,
    OUT_OF_PLANE_AXIS_2D,
    VERTICAL_AXIS,
    GRAVITY_VALUE,
)
from stem.load import *
from stem.boundary import *
from stem.geometry import Geometry, Point
from stem.mesh import Mesh, MeshSettings, Node, Element
from stem.model_part import ModelPart, BodyModelPart, Material, ProcessParameters
from stem.output import Output, OutputParametersABC, JsonOutputParameters
from stem.plot_utils import PlotUtils
from stem.soil_material import *
from stem.solver import Problem, StressInitialisationType
from stem.structural_material import *
from stem.utils import Utils
from stem.water_processes import WaterProcessParametersABC, UniformWaterPressure


class Model:
    """
    A class to represent the main model.

    Attributes:
        - ndim (int): Number of dimensions of the model
        - project_parameters (:class:`stem.solver.Problem): Object containing the problem data and solver settings.
        - geometry (Optional[:class:`stem.geometry.Geometry`]) The geometry of the whole model.
        - body_model_parts (List[:class:`stem.model_part.BodyModelPart`]): A list containing the body model parts.
        - process_model_parts (List[:class:`stem.model_part.ModelPart`]): A list containing the process model parts.
        - output_settings (List[:class:`stem.output.Output`]): A list containing the output settings.
        - extrusion_length (Optional[float]): The extrusion length in the out of plane direction.
        - groups (Dict[str, Any]): A dictionary containing shared information among sets of model parts.

    """

    def __init__(self, ndim: int):
        """
        Constructor of the Model class.

        Args:
            - ndim (int): Number of dimensions of the model
        """
        self.ndim: int = ndim
        self.project_parameters: Optional[Problem] = None
        self.geometry: Optional[Geometry] = None
        self.mesh_settings: MeshSettings = MeshSettings()
        self.gmsh_io = gmsh_IO.GmshIO()
        self.body_model_parts: List[BodyModelPart] = []
        self.process_model_parts: List[ModelPart] = []
        self.output_settings: List[Output] = []
        self.extrusion_length: Optional[float] = None
        self.groups: Dict[str, Any] = {}

    @property
    def all_model_parts(self) -> List[ModelPart]:
        """
        Get all model parts.

        Returns:
            - List[:class:`stem.model_part.ModelPart`]: A list containing all model parts.
        """
        return self.body_model_parts + self.process_model_parts

    @staticmethod
    def __generate_sleeper_base_coordinates(
        global_coord: Sequence[float],
        sleeper_dimensions: Sequence[float],
        sleeper_rail_pad_offset: float,
        direction_vector: Sequence[float],
    ) -> Sequence[float]:
        r"""
        Computes the global coordinates of the four base corner points of a sleeper,
        rotated so that its long (x) axis is perpendicular to the given direction vector.

        The sleeper is defined in its local coordinate system with the origin at (0, 0, 0):
          - The x-axis (sleeper length) is originally along [1, 0, 0]
          - The z-axis (sleeper width) is along [0, 0, 1]

        Local base corners (relative to the origin) are defined as:
            B: [ length - rail_pad_offset,    0, +width/2 ]
            C: [ length - rail_pad_offset,    0, -width/2 ]
            D: [ -rail_pad_offset,            0, -width/2 ]
            E: [ -rail_pad_offset,            0, +width/2 ]

        These local coordinates are then rotated so that the local z-axis aligns with the provided
        direction_vector (using Rodrigues' rotation formula) and finally translated by global_coord.

        Essentially the direction vector and the local z-axis define an angle $theta$.
        This angle is used together with the normalized axis of rotation ($u = (u_x, u_x, u_y)$)
        to define the rotational matrix https://en.wikipedia.org/wiki/Rotation_matrix.

        $$
        R = \begin{pmatrix}
        \cos\theta + u_x^2 (1-\cos\theta) & u_x u_y (1-\cos\theta) - u_z \sin\theta &
        u_x u_z (1-\cos\theta) + u_y \sin\theta \\
        u_y u_x (1-\cos\theta) + u_z \sin\theta & \cos\theta + u_y^2 (1-\cos\theta) &
        u_y u_z (1-\cos\theta) - u_x \sin\theta \\
        u_z u_x (1-\cos\theta) - u_y \sin\theta & u_z u_y (1-\cos\theta) + u_x \sin\theta &
        \cos\theta + u_z^2 (1-\cos\theta)
        \end{pmatrix}.
        $$

        Finally, the rotated points are given by $R \cdot P + global\_coord$, where $P$ are the local coordinates.

        Args:
            - global_coord (Sequence[float]): Global coordinate of the sleeper origin.
            - sleeper_dimensions (Sequence[float]): Sleeper dimensions [length, width, height].
            - sleeper_rail_pad_offset (float): Offset from the local origin to the rail pad along x.
            - direction_vector (Sequence[float]): Global direction in which the sleeper's length should point.

        Returns:
            - np.ndarray: An array (shape (4, 3)) of the global coordinates for the sleeper's four base corners.
        """
        # Unpack dimensions; height is not used here.
        length, width, height = sleeper_dimensions

        # Define the sleeper's local base coordinates (with local origin = [0,0,0])
        points_local = np.array([
            [length - sleeper_rail_pad_offset, 0.0, +width / 2],
            [length - sleeper_rail_pad_offset, 0.0, -width / 2],
            [-sleeper_rail_pad_offset, 0.0, -width / 2],
            [-sleeper_rail_pad_offset, 0.0, +width / 2],
        ])

        R = Utils.compute_rotational_matrix(direction_vector)

        # Rotate the local points.
        rotated_points = points_local.dot(R.T)
        # Ensure the points are in float format.
        rotated_points = np.array(rotated_points, dtype=float)

        # Translate the points to global coordinates.
        points_global: Sequence[float] = rotated_points + global_coord

        return points_global

    def __generate_sleepers(
        self,
        sleeper_parameters: Union[NodalConcentrated, SoilMaterial],
        sleeper_dimensions: Sequence[float],
        base_sleeper_name: str,
        sleeper_global_coords: Sequence[Sequence[float]],
        sleeper_rail_pad_offset: float,
        direction_vector: Sequence[float],
    ) -> None:
        """
        Generates sleeper geometry based on the type of sleeper parameters.
        Note that for the SoilMaterial sleepers, the function assumes tha there are no elevation changes in the track.

        For NodalConcentrated sleepers, creates point-based geometries.
        For SoilMaterial sleepers, creates 3D volumes.

        Args:
            - sleeper_parameters (Union[:class:`stem.structural_material.NodalConcentrated`,
            :class:`stem.soil_material.SoilMaterial`]): sleeper parameters
            - sleeper_dimensions (Sequence[float]): Dimensions for the sleeper if applicable.
            - base_sleeper_name (str): Base name for sleepers.
            - sleeper_global_coords (np.ndarray): Global coordinates for sleeper placement.
            - sleeper_rail_pad_offset (float): Offset between the sleeper end and the rail pad location.
            - direction_vector (Sequence[float]): direction vector of the track

        Returns:
            - None

        """
        if isinstance(sleeper_parameters, NodalConcentrated):
            connection_geo_settings = {"": {"coordinates": sleeper_global_coords, "ndim": 1}}
            self.gmsh_io.generate_geometry(connection_geo_settings, "")
            # For nodal sleepers, create a connection line and a point geometry for the sleeper.
            sleeper_geo_settings = {base_sleeper_name: {"coordinates": sleeper_global_coords, "ndim": 0}}
            self.gmsh_io.generate_geometry(sleeper_geo_settings, "")
        elif isinstance(sleeper_parameters, SoilMaterial):
            # if no soil is present then this can be skipped
            if len(self.body_model_parts) > 0:
                # select the start and end points of the sleepers
                # Get the start and end points of the sleepers
                start_point = sleeper_global_coords[0]
                end_point = sleeper_global_coords[-1]
                min_coords, max_coords = self.get_bounding_box_soil()
                identity_vector = np.array([1, 1, 1])
                # extend the start and end points in the direction of the track so that they are outside the soil domain
                extension_start_point = (start_point * (identity_vector - np.array(direction_vector)) +
                                         np.array(direction_vector) * min_coords)
                extension_end_point = (end_point * (identity_vector - np.array(direction_vector)) +
                                       np.array(direction_vector) * max_coords)
                connection_geo_settings = {
                    "": {
                        "coordinates": [extension_start_point, extension_end_point],
                        "ndim": 1,
                    }
                }
                self.gmsh_io.generate_geometry(connection_geo_settings, "")
                # For soil sleepers, create a 3D volume for each sleeper.
            for i, coord in enumerate(sleeper_global_coords):
                coords_base = self.__generate_sleeper_base_coordinates(coord, sleeper_dimensions,
                                                                       sleeper_rail_pad_offset, direction_vector)
                # Ensure the list is initialized with float values
                extrusions: List[float] = [0.0, 0.0, 0.0]
                extrusions[VERTICAL_AXIS] = sleeper_dimensions[2]  # Ensure this is a float
                sleeper_geo_settings = {
                    base_sleeper_name: {
                        "coordinates": coords_base,
                        "ndim": 3,
                        "extrusion_length": extrusions,
                    }
                }
                self.gmsh_io.generate_geometry(sleeper_geo_settings, "")

    def __create_rail_model_part(self, rail_name: str, rail_parameters: EulerBeam) -> BodyModelPart:
        """
        Creates the model part for the rail.

        Args:
            - rail_name (str): Name of the rail.
            - rail_parameters (:class:`stem.structural_material.EulerBeam`): rail parameters

        Returns:
            - :class:`stem.model_part.BodyModelPart`: Configured rail model part.
        """
        rail_model_part = BodyModelPart(rail_name)
        rail_model_part.get_geometry_from_geo_data(self.gmsh_io.geo_data, rail_name)
        rail_model_part.material = StructuralMaterial(name=rail_name, material_parameters=rail_parameters)
        return rail_model_part

    def __create_sleeper_model_parts(
        self,
        name_sleeper: str,
        sleeper_parameters: Union[NodalConcentrated, SoilMaterial],
    ) -> BodyModelPart:
        """
        Creates model parts for each sleeper.

        Args:
            - name_sleeper (str): List of sleeper names.
            - sleeper_parameters (Union[:class:`stem.structural_material.NodalConcentrated`,
            :class:`stem.soil_material.SoilMaterial`]): sleeper parameters

        Returns:
            - :class:`stem.model_part.BodyModelPart`: The configured sleeper model part.
        """
        model_part = BodyModelPart(name_sleeper)
        model_part.get_geometry_from_geo_data(self.gmsh_io.geo_data, name_sleeper)
        if isinstance(sleeper_parameters, NodalConcentrated):
            model_part.material = StructuralMaterial(name=name_sleeper, material_parameters=sleeper_parameters)
        elif isinstance(sleeper_parameters, SoilMaterial):
            model_part.material = sleeper_parameters
        return model_part

    def __create_rail_pads_model_part(self, rail_pads_name: str,
                                      rail_pad_parameters: ElasticSpringDamper) -> BodyModelPart:
        """
        Creates the model part for the rail pads.

        Args:
            - rail_pads_name (str): Name for the rail pads.
            - rail_pad_parameters (:class:`stem.structural_material.ElasticSpringDamper`): Material and geometric
            parameters for the rail pads.

        Returns:
            :class:`stem.model_part.BodyModelPart`: Configured rail pads model part.
        """
        rail_pads_model_part = BodyModelPart(rail_pads_name)
        rail_pads_model_part.get_geometry_from_geo_data(self.gmsh_io.geo_data, rail_pads_name)
        rail_pads_model_part.material = StructuralMaterial(name=rail_pads_name, material_parameters=rail_pad_parameters)
        return rail_pads_model_part

    def __create_rail_constraint_model_part(self, rail_name: str) -> ModelPart:
        """
        Creates the displacement constraint model part for the rail.

        This constraint prevents movement in non-vertical directions.

        Args:
            - rail_name (str): Name of the rail.

        Returns:
            - :class:`stem.model_part.ModelPart`: Configured constraint model part.
        """
        rail_constraint_name = f"constraint_{rail_name}"
        rail_constraint_geometry_ids = self.gmsh_io.geo_data["physical_groups"][rail_name]["geometry_ids"]
        self.gmsh_io.add_physical_group(rail_constraint_name, 1, rail_constraint_geometry_ids)

        constraint_model_part = ModelPart(rail_constraint_name)
        constraint_model_part.get_geometry_from_geo_data(self.gmsh_io.geo_data, rail_constraint_name)
<<<<<<< HEAD
        constraint_model_part.parameters = DisplacementConstraint(active=[True, True, True],
                                                                  is_fixed=[True, True, True],
                                                                  value=[0, 0, 0])
        # Allow vertical movement.
        constraint_model_part.parameters.is_fixed[VERTICAL_AXIS] = False
        return constraint_model_part
=======

        # add displacement_constraint in the non-vertical directions
        is_constraint = [True, True, True]
        is_constraint[VERTICAL_AXIS] = False
        constraint_model_part.parameters = DisplacementConstraint(active=is_constraint,
                                                                  is_fixed=is_constraint,
                                                                  value=[0, 0, 0])
>>>>>>> 55cd28c4

    def __create_rail_no_rotation_model_part(self, rail_name: str, rail_global_coords: ndarray[Any, Any]) -> ModelPart:
        """
        Creates a model part that prevents rotation at the rail ends preventing torsion.

        Args:
            - rail_name (str): Name of the rail.
            - rail_global_coords (np.ndarray): Global coordinates of the rail.

        Returns:
            - :class:`stem.model_part.ModelPart`: Configured no-rotation constraint model part.
        """
        rotation_constraint_name = f"rotation_constraint_{rail_name}"
        no_rotation_model_part = ModelPart(rotation_constraint_name)
        no_rotation_constraint = RotationConstraint(active=[True, True, True],
                                                    is_fixed=[True, True, True],
                                                    value=[0, 0, 0])
        no_rotation_model_part.parameters = no_rotation_constraint

        no_rotation_geo_settings: Dict[str, Any] = {
            rotation_constraint_name: {
                "coordinates": [rail_global_coords[0], rail_global_coords[-1]],
                "ndim": 0,
            }
        }
        self.gmsh_io.generate_geometry(no_rotation_geo_settings, "")
        no_rotation_model_part.get_geometry_from_geo_data(self.gmsh_io.geo_data, rotation_constraint_name)
        return no_rotation_model_part

    def generate_straight_track(
        self,
        sleeper_distance: float,
        n_sleepers: int,
        rail_parameters: EulerBeam,
        sleeper_parameters: Union[NodalConcentrated, SoilMaterial],
        rail_pad_parameters: ElasticSpringDamper,
        rail_pad_thickness: float,
        origin_point: Sequence[float],
        direction_vector: Sequence[float],
        name: str,
        sleeper_rail_pad_offset: float = 0.0,
        sleeper_dimensions: Optional[Sequence[float]] = None,
    ):
        """
        Generates a track geometry. With rail, rail-pads and sleepers as mass elements. Sleepers are placed at the
        bottom of the track with a distance of sleeper_distance between them. The sleepers are connected to the rail
        with rail-pads with a thickness of rail_pad_thickness. The track is generated in the direction of the
        direction_vector starting from the origin_point. The track can only move in the vertical direction.

        Sleepers can be modelled as NodalConcentrated or SoilMaterial, so as  mass points or volume elements.
        If the sleepers are modelled as SoilMaterial, the dimensions of the sleepers must be provided and the offset
        between the sleeper end and the rail pad location.

        The sleeper dimensions must be provided in the format [length, width, height], where the length is defined
        as half the sleeper length, as symmetry is assumed and only half the sleeper is modelled

        Args:
            - sleeper_distance (float): distance between sleepers
            - n_sleepers (int): number of sleepers
            - rail_parameters (:class:`stem.structural_material.EulerBeam`): rail parameters
            - sleeper_parameters (Union[:class:`stem.structural_material.NodalConcentrated`,
            :class:`stem.soil_material.SoilMaterial`]): sleeper parameters
            - rail_pad_parameters (:class:`stem.structural_material.ElasticSpringDamper`): rail pad parameters
            - rail_pad_thickness (float): thickness of the rail pad
            - origin_point (Sequence[float]): origin point of the track
            - direction_vector (Sequence[float]): direction vector of the track
            - name (str): name of the track
            - sleeper_rail_pad_offset  (float): offset between the sleeper end and the rail pad location
            - sleeper_dimensions (Sequence[float]): dimensions of the sleepers  to be modelled
            with the format [length, width, height]
        """

        rail_name = f"{name}"

        sleeper_name = f"sleeper_{name}"
        rail_pads_name = f"rail_pads_{name}"

        if isinstance(sleeper_parameters, SoilMaterial):
            if sleeper_dimensions is None:
                raise ValueError("If sleeper parameters are SoilMaterial, dimensions must be a list of "
                                 "length, width, height.")
        else:
            if sleeper_dimensions is None:
                sleeper_dimensions = [0.0, 0.0, 0.0]

        normalized_direction_vector = np.array(direction_vector) / np.linalg.norm(direction_vector)

        # set local rail geometry
        rail_local_distance = np.linspace(0, sleeper_distance * (n_sleepers - 1), n_sleepers)
        sleeper_local_coords = np.copy(rail_local_distance)

        # set global rail geometry
        rail_global_coords = (rail_local_distance[:, None].dot(normalized_direction_vector[None, :]) + origin_point)
        rail_global_coords[:, VERTICAL_AXIS] += rail_pad_thickness
        rail_global_coords[:, VERTICAL_AXIS] += sleeper_dimensions[2]
        rail_geo_settings = {rail_name: {"coordinates": rail_global_coords, "ndim": 1}}

        sleeper_global_coords = (sleeper_local_coords[:, None].dot(normalized_direction_vector[None, :]) + origin_point)
        # Generate sleeper geometry based on the type of sleeper parameters

        self.__generate_sleepers(
            sleeper_parameters,
            sleeper_dimensions,
            sleeper_name,
            sleeper_global_coords,
            sleeper_rail_pad_offset,
            direction_vector,
        )
        # add the rail geometry
        self.gmsh_io.generate_geometry(rail_geo_settings, "")

        rail_model_part = BodyModelPart(rail_name)
        rail_model_part.get_geometry_from_geo_data(self.gmsh_io.geo_data, rail_name)
        rail_model_part.material = StructuralMaterial(name=rail_name, material_parameters=rail_parameters)

        sleeper_model_part = BodyModelPart(sleeper_name)
        sleeper_model_part.get_geometry_from_geo_data(self.gmsh_io.geo_data, sleeper_name)
        if isinstance(sleeper_parameters, NodalConcentrated):
            sleeper_model_part.material = StructuralMaterial(name=sleeper_name, material_parameters=sleeper_parameters)
        elif isinstance(sleeper_parameters, SoilMaterial):
            sleeper_model_part.material = sleeper_parameters

        # create rail pad geometries
        rail_pad_line_ids_aux = []
        for top_coordinates, bot_coordinates in zip(rail_global_coords, sleeper_global_coords):
            bot_coordinates[VERTICAL_AXIS] += sleeper_dimensions[2]
            rail_pad_line_ids_aux.append(self.gmsh_io.make_geometry_1d((top_coordinates, bot_coordinates)))
        rail_pad_line_ids = [ids[0] for ids in rail_pad_line_ids_aux]

        self.gmsh_io.add_physical_group(rail_pads_name, 1, rail_pad_line_ids)

        # Create and add model parts
        rail_model_part = self.__create_rail_model_part(rail_name, rail_parameters)
        sleeper_model_part = self.__create_sleeper_model_parts(sleeper_name, sleeper_parameters)
        rail_pads_model_part = self.__create_rail_pads_model_part(rail_pads_name, rail_pad_parameters)
        constraint_model_part = self.__create_rail_constraint_model_part(rail_name)
        no_rotation_model_part = self.__create_rail_no_rotation_model_part(rail_name, rail_global_coords)

        self.body_model_parts.append(rail_model_part)
        self.body_model_parts.append(sleeper_model_part)
        self.body_model_parts.append(rail_pads_model_part)
        self.process_model_parts.append(constraint_model_part)
        self.process_model_parts.append(no_rotation_model_part)

    def generate_extended_straight_track(
        self,
        sleeper_distance: float,
        n_sleepers: int,
        rail_parameters: EulerBeam,
        sleeper_parameters: NodalConcentrated,
        rail_pad_parameters: ElasticSpringDamper,
        rail_pad_thickness: float,
        origin_point: Sequence[float],
        soil_equivalent_parameters: ElasticSpringDamper,
        length_soil_equivalent_element: float,
        direction_vector: Sequence[float],
        name: str,
    ):
        """
        Generates a track geometry. With rail, rail-pads and sleepers as mass elements. Sleepers are placed at the
        bottom of the track with a distance of sleeper_distance between them. The sleepers are connected to the rail
        with rail-pads with a thickness of rail_pad_thickness. The track is generated in the direction of the
        direction_vector starting from the origin_point. The track can only move in the vertical direction.
        When part of the track is located outside the 2D or 3D soil domain, 1D elements are placed below the sleepers
        which simulate the behaviour of the soil in vertical direction. The bottom of the 1D elements are fixed in all
        directions.

        Args:
            - sleeper_distance (float): distance between sleepers
            - n_sleepers (int): number of sleepers
            - rail_parameters (:class:`stem.structural_material.EulerBeam`): rail parameters
            - sleeper_parameters (:class:`stem.structural_material.NodalConcentrated`): sleeper parameters
            - rail_pad_parameters (:class:`stem.structural_material.ElasticSpringDamper`): rail pad parameters
            - rail_pad_thickness (float): thickness of the rail pad
            - origin_point (Sequence[float]): origin point of the track
            - soil_equivalent_parameters: (:class:`stem.structural_material.ElasticSpringDamper`): soil equivalent
            parameters
            - length_soil_equivalent_element (float): length of the 1D soil equivalent
            - direction_vector (Sequence[float]): direction vector of the track
            - name (str): name of the track
        """
        self.generate_straight_track(
            sleeper_distance,
            n_sleepers,
            rail_parameters,
            sleeper_parameters,
            rail_pad_parameters,
            rail_pad_thickness,
            origin_point,
            direction_vector,
            name,
        )
        self.__generate_extended_rail_part(soil_equivalent_parameters, name, length_soil_equivalent_element)

    def __generate_extended_rail_part(
        self,
        soil_equivalent_parameters: ElasticSpringDamper,
        name: str,
        length_soil_equivalent_element: float,
    ):
        """
        Generates the soil equivalent elements outside the 2D or 3D soil domain. The soil equivalent elements are
        spring-damper elements that represents the soil below the rail in vertical direction. The soil equivalent
        elements are connected to the rail with rail-pads. The bottom of the soil equivalent elements are fixed in
        all directions. While the soil equivalent elements can only move in the vertical direction.

        Args:
            - soil_equivalent_parameters: (:class:`stem.structural_material.ElasticSpringDamper`): soil equivalent
            parameters
            - name (str): name of the track
            - length_soil_equivalent_element (float): length of the 1D soil equivalent elements
        """

        soil_equivalent_name = f"soil_equivalent_{name}"
        sleeper_name = f"sleeper_{name}"

        # check which sleepers are outside the soil domain
        points_outside_soil_domain = self.get_points_outside_soil(sleeper_name)
        points_outside_ids = [point.id for point in points_outside_soil_domain]
        points_outside_coords = [point.coordinates for point in points_outside_soil_domain]
        # create bottom points for the soil equivalent
        # set global rail geometry
        soil_equivalent_bottom = np.copy(points_outside_coords)
        soil_equivalent_bottom[:, VERTICAL_AXIS] -= length_soil_equivalent_element

        # create geometries of the soil equivalent lines
        soil_equivalent_lines = [
            self.gmsh_io.make_geometry_1d((top_coordinates, bot_coordinates))
            for top_coordinates, bot_coordinates in zip(points_outside_coords, soil_equivalent_bottom)
        ]

        soil_equivalent_line_ids = [ids[0] for ids in soil_equivalent_lines]

        self.gmsh_io.add_physical_group(soil_equivalent_name, 1, soil_equivalent_line_ids)

        soil_equivalent_part = BodyModelPart(soil_equivalent_name)
        soil_equivalent_part.get_geometry_from_geo_data(self.gmsh_io.geo_data, soil_equivalent_name)
        soil_equivalent_part.material = StructuralMaterial(name=soil_equivalent_name,
                                                           material_parameters=soil_equivalent_parameters)
        self.body_model_parts.append(soil_equivalent_part)
        # add constraint to the soil equivalent as a new model part
        constraint_horizontal_soil_equivalent_name = (f"constraint_horizontal_{soil_equivalent_name}")
        # can only move in the vertical direction
        constraint_list = [True, True, True]
        constraint_list[VERTICAL_AXIS] = False
        constraint_parameters = DisplacementConstraint(active=constraint_list,
                                                       is_fixed=constraint_list,
                                                       value=[0, 0, 0])
        self.add_boundary_condition_by_geometry_ids(
            0,
            points_outside_ids,
            constraint_parameters,
            constraint_horizontal_soil_equivalent_name,
        )

        # add bottom points fixed
        constraint_model_soil_equivalent_name = f"constraint_{soil_equivalent_name}"
        constraint_model_soil_equivalent_part = ModelPart(f"constraint_{soil_equivalent_name}")
        constraint_model_soil_equivalent = DisplacementConstraint(active=[True, True, True],
                                                                  is_fixed=[True, True, True],
                                                                  value=[0, 0, 0])
        constraint_model_soil_equivalent_part.parameters = (constraint_model_soil_equivalent)
        constraint_model_soil_equivalent_part_settings = {
            constraint_model_soil_equivalent_name: {
                "coordinates": soil_equivalent_bottom,
                "ndim": 0,
            }
        }
        self.gmsh_io.generate_geometry(constraint_model_soil_equivalent_part_settings, "")

        constraint_model_soil_equivalent_part.get_geometry_from_geo_data(self.gmsh_io.geo_data,
                                                                         constraint_model_soil_equivalent_name)

        self.process_model_parts.append(constraint_model_soil_equivalent_part)

    def get_points_outside_soil(self, model_part_name: str) -> List[Point]:
        """
        Get the points of the model part that are outside the soil model parts.

        Args:
            - model_part_name (str): The name of the model part to check the points

        Raises:
            - ValueError: if the model part is not found.
            - ValueError: if the model part has no geometry.

        Returns:
            - List[int]: The ids of the points that are outside the volume of the model part.
            - List[List[float]]: The coordinates of the points that are outside the volume of the model part.

        """
        # get bbox of the soil model parts
        min_coords, max_coords = self.get_bounding_box_soil()

        model_part = self.get_model_part_by_name(model_part_name)

        if model_part is None:
            raise ValueError(f"Model part {model_part_name} not found.")
        else:
            points_outside_geometry = []
            if model_part.geometry is None:
                raise ValueError(f"Model part {model_part_name} has no geometry.")
            for point_id, point in model_part.geometry.points.items():
                # check if point is within the bounding box of the soil model parts
                x_is_in = min_coords[0] <= point.coordinates[0] <= max_coords[0]
                y_is_in = min_coords[1] <= point.coordinates[1] <= max_coords[1]
                is_inside = x_is_in and y_is_in
                if self.ndim == 3:
                    z_is_in = min_coords[2] <= point.coordinates[2] <= max_coords[2]
                    is_inside = is_inside and z_is_in
                if not is_inside:
                    points_outside_geometry.append(point)
            return points_outside_geometry

    def get_bounding_box_soil(self) -> Tuple[List[float], List[float]]:
        """
        Get the bounding box of the soil model parts.

        Raises:
            - ValueError: if the model part has no geometry

        Returns:
            - Tuple[List[float], List[float]]: The minimum and maximum coordinates of the bounding box.
        """
        min_coords = [np.inf, np.inf, np.inf]
        max_coords = [-np.inf, -np.inf, -np.inf]

        for model_part in self.body_model_parts:
            if isinstance(model_part.material, SoilMaterial):
                if model_part.geometry is None:
                    raise ValueError("Model part has no geometry.")
                # Extract all points' coordinates and convert them into a NumPy array
                coordinates = np.array([point.coordinates for point in model_part.geometry.points.values()])
                # Find the minimum and maximum for each axis (x, y, z) across all points
                min_coords = np.min(np.vstack((coordinates, min_coords)), axis=0)
                max_coords = np.max(np.vstack((coordinates, max_coords)), axis=0)

        return min_coords, max_coords

    def add_all_layers_from_geo_file(self, geo_file_name: str, body_names: Sequence[str]):
        """
        Add all physical groups from a geo file to the model. The physical groups with the names in body_names are
        added as body model parts, the other physical groups are added as process model parts.

        Args:
            - geo_file_name (str): name of the geo file
            - body_names (Sequence[str]): names of the physical groups which should be added as body model parts

        """

        # read the geo file and generate the geo_data dictionary
        self.gmsh_io.read_gmsh_geo(geo_file_name)

        # Reset the gmsh instance with the geo data, as read from the geo file
        self.gmsh_io.generate_geo_from_geo_data()

        # Create geometry and model part for each physical group in the gmsh geo_data
        model_part: Union[ModelPart, BodyModelPart]

        for group_name in self.gmsh_io.geo_data["physical_groups"].keys():
            # create model part, if the group name is in the body names, create a body model part, otherwise a process
            # model part
            if group_name in body_names:
                model_part = BodyModelPart(group_name)
            else:
                model_part = ModelPart(group_name)

            # set the name and geometry of the model part
            model_part.get_geometry_from_geo_data(self.gmsh_io.geo_data, group_name)

            # add model part to either body model parts or process model part
            if isinstance(model_part, BodyModelPart):
                self.body_model_parts.append(model_part)
            else:
                self.process_model_parts.append(model_part)

    def add_group_for_extrusion(self, group_name: str, reference_depth: float, extrusion_length: float):
        """
        Adds a group for extrusion which consists of a starting coordinate in the out of plane direction a name and the
        the length for the extrusion. The group must be always unique while extrusion length can also be negative.

        Args:
            - group_name (str): The name of the group. Must be unique.
            - reference_depth (float): The reference (starting) depth for the extrusion in the out of plane direction.
            - extrusion_length (float): The length of the group used for the extrusion. It can also be negative

        Raises:
            - ValueError: if the section_name matches an already an existing 3D section.
        """
        if group_name in self.groups.keys():
            raise ValueError(f"The group `{group_name}` already exists, but group names must be unique.")

        direction_vector: List[float] = [0, 0, 0]
        direction_vector[OUT_OF_PLANE_AXIS_2D] = 1

        reference_coordinate: List[float] = [0, 0, 0]
        reference_coordinate[OUT_OF_PLANE_AXIS_2D] = reference_depth

        self.groups[group_name] = {
            "model_part_names": [],
            "extrusion_parameters": {
                "reference_coordinate": reference_coordinate,
                "length": extrusion_length,
                "direction_vector": direction_vector,
            },
        }

    def add_model_part_to_group(self, group_name: str, part_name: str):
        """
        Adds a model part name to a pre-existing group for extrusion.

        Args:
            - group_name (str): The name of the group.
            - part_name (str): The name of the model part to be added to the group.

        Raises:
            - ValueError: if the group doesn't exist.
            - ValueError: if the model part doesn't exist.
        """
        if group_name not in self.groups.keys():
            raise ValueError(f"The group specified `{group_name}` does not exist.")

        if self.get_model_part_by_name(part_name) is None:
            raise ValueError(f"The model part specified `{part_name}` does not exist.")

        self.groups[group_name]["model_part_names"].append(part_name)

    def add_soil_layer_by_coordinates(
        self,
        coordinates: Sequence[Sequence[float]],
        material_parameters: Union[SoilMaterial, StructuralMaterial],
        name: str,
        group_name: Optional[str] = None,
    ):
        """
        Adds a soil layer to the model by giving a sequence of 3D coordinates.
        The coordinates have to belong to the same plane.
        In a 3D model, the 2D geometry is extruded in the direction of the extrusion group.
        If no extrusion group is provided, the geometry is extruded in the out of plane direction.

        Args:
            - coordinates (Sequence[Sequence[float]]): The plane coordinates of the soil layer.
            - material_parameters (Union[:class:`stem.soil_material.SoilMaterial`, \
                :class:`stem.structural_material.StructuralMaterial`]): The material parameters of the soil layer.
            - name (str): The name of the soil layer.
            - group_name (Optional[str]): The name of the 3D group name for extruding the layer.

        Raises:
            - ValueError: if the polygon of the soil layer is not planar.
            - ValueError: if the model is 3D and the specified group_name doesn't exist.
            - ValueError: if the model is 3D but no group_name nor model.extrusion_length are specified.
            - ValueError: if the model is 3D, a valid group is specified, but the reference point of the group \
                is not in the same plane of the polygon of the soil layer.
        """

        # sort coordinates in anti-clockwise order, such that elements in mesh are also in anti-clockwise order
        if Utils.are_2d_coordinates_clockwise(coordinates):
            coordinates = coordinates[::-1]

        if not Utils.is_polygon_planar(coordinates):
            raise ValueError("Polygon for the soil layer are not on the same plane.")

        # validation of group_name
        if group_name is not None and group_name not in self.groups.keys():
            raise ValueError(f"Non-existent group specified `{group_name}`.")

        gmsh_input = {name: {"coordinates": coordinates, "ndim": self.ndim}}

        # check if extrusion length is specified in 3D
        if self.ndim == 3:
            if self.extrusion_length is None and group_name is None:
                raise ValueError("For 3D models either the extrusion length or the group name for the extrusion must be"
                                 " specified.")

            elif group_name is not None:
                # retrieve information about group
                extrusion_parameters = self.groups[group_name]["extrusion_parameters"]
                # normalise the direction vector and scale it by the extrusion length
                direction_vector = extrusion_parameters["direction_vector"]
                norm = np.linalg.norm(direction_vector)
                extrusion_vector: List[float] = [dv * extrusion_parameters["length"] / norm for dv in direction_vector]
                gmsh_input[name]["extrusion_length"] = extrusion_vector

                reference_point_group = extrusion_parameters["reference_coordinate"]

                if not Utils.is_point_coplanar_to_polygon(reference_point_group, coordinates):
                    raise ValueError(f"The reference coordinate of group: {group_name}, "
                                     f"does not lay on the same plane as soil layer: {name}")

            elif self.extrusion_length is not None:
                extrusion_vector = [0, 0, 0]
                extrusion_vector[OUT_OF_PLANE_AXIS_2D] = self.extrusion_length
                gmsh_input[name]["extrusion_length"] = extrusion_vector

        # todo check if this function in gmsh io can be improved
        self.gmsh_io.generate_geometry(gmsh_input, "")

        # create body model part
        body_model_part = BodyModelPart(name)
        body_model_part.material = material_parameters

        # set the geometry of the body model part
        body_model_part.get_geometry_from_geo_data(self.gmsh_io.geo_data, name)

        self.body_model_parts.append(body_model_part)

        # add the model part to the group
        if group_name is not None:
            self.add_model_part_to_group(group_name, part_name=name)

    def add_load_by_geometry_ids(self, geometry_ids: Sequence[int], load_parameters: LoadParametersABC, name: str):
        """
        Add a load to the model by giving the geometry ids of the geometry where the load has to be applied.
        The geometry dimension of the entity where the load needs to be applied is determined based on the
        load_parameters (0=point load, 1=line load, 2=surface load, 3=volume).

        Args:
            - geometry_ids (Sequence[int]): geometry ids of the entities where the load needs to be applied.
            - load_parameters (:class:`stem.load.LoadParametersABC`): load parameters to define the load object.
            - name (str): name of the load.

        Raises:
            - NotImplementedError: when the load parameter provided is not one of point, line, moving, UVEC
            or surface loads.
        """

        # point load can only be assigned to 0d geometry
        if isinstance(load_parameters, PointLoad):
            ndim_load = 0
        # line and moving load can only be assigned to 1d geometry
        elif isinstance(load_parameters, (LineLoad, MovingLoad, UvecLoad)):
            ndim_load = 1
        # surface load can only be assigned to 2d geometry
        elif isinstance(load_parameters, SurfaceLoad):
            ndim_load = 2
        else:
            raise NotImplementedError(
                f"Load parameter provided is not supported: `{load_parameters.__class__.__name__}`.")
        # add physical group to gmsh
        self.gmsh_io.add_physical_group(name, ndim_load, geometry_ids)

        # create model part
        model_part = ModelPart(name)

        # retrieve geometry from gmsh and add to model part
        model_part.get_geometry_from_geo_data(self.gmsh_io.geo_data, name)

        # add load parameters to model part
        model_part.parameters = load_parameters

        model_part.validate_input()

        self.process_model_parts.append(model_part)

    def add_load_by_coordinates(
        self,
        coordinates: Sequence[Sequence[float]],
        load_parameters: LoadParametersABC,
        name: str,
    ):
        """
        Adds a load to the model by giving a sequence of 3D coordinates. For a 2D model, the third coordinate is
        ignored.

        Args:
            - coordinates (Sequence[Sequence[float]]): The coordinates of the load.
            - load_parameters (:class:`stem.load.LoadParametersABC`): The parameters of the load.
            - name (str): The name of the load part.

        Raises:
            - ValueError: if load_parameters is not of one of the classes PointLoad, MovingLoad, LineLoad
                          or SurfaceLoad.

        """

        # validation of inputs
        Utils.validate_coordinates(coordinates)

        # create input for gmsh
        if isinstance(load_parameters, PointLoad):
            gmsh_input = {name: {"coordinates": coordinates, "ndim": 0}}
        elif isinstance(load_parameters, (LineLoad, MovingLoad, UvecLoad)):
            gmsh_input = {name: {"coordinates": coordinates, "ndim": 1}}
        elif isinstance(load_parameters, SurfaceLoad):
            gmsh_input = {name: {"coordinates": coordinates, "ndim": 2}}
        else:
            raise ValueError(f"Invalid load_parameters ({load_parameters.__class__.__name__}) object"
                             f" provided for the load {name}. Expected one of PointLoad, MovingLoad,"
                             f" LineLoad or SurfaceLoad.")

        self.gmsh_io.generate_geometry(gmsh_input, "")

        # create model part
        model_part = ModelPart(name)
        model_part.parameters = load_parameters

        # set the geometry of the model part
        model_part.get_geometry_from_geo_data(self.gmsh_io.geo_data, name)

        # validate the input
        model_part.validate_input()

        self.process_model_parts.append(model_part)

    def add_load_on_line_model_part(self, model_part_name: str, load_parameters: LoadParametersABC, load_name: str):
        """
        Adds a load to the model by giving the name of the line model part where the load has to be applied.
        It only works with LineLoad, MovingLoad and UvecLoad.

        Args:
            - model_part_name (str): name of the line model part where the load needs to be applied.
            - load_parameters (:class:`stem.load.LoadParametersABC`): load parameters to define the load object.
            - load_name (str): name of the load.

        Raises:
            - ValueError: if the model part name is not found.
            - ValueError: if the model part is not a line model part.
            - ValueError: if the load parameters are not of type LineLoad or MovingLoad or UvecLoad.
        """

        # line and moving load can only be assigned to 1d geometry
        if isinstance(load_parameters, (LineLoad, MovingLoad, UvecLoad)):
            ndim_load = 1
        else:
            raise ValueError(f"Load parameter provided is not supported: `{load_parameters.__class__.__name__}`.")

        # Get the geometry of the matching model part
        geometry = next(
            (bmp.geometry for bmp in self.body_model_parts if bmp.name == model_part_name),
            None,
        )
        if geometry is None:
            raise ValueError(f"Geometry in model part with name `{model_part_name}` not found.")

        geometry_ids = list(geometry.lines.keys())

        # add physical group to gmsh
        self.gmsh_io.add_physical_group(load_name, ndim_load, geometry_ids)

        # create model part
        model_part = ModelPart(load_name)

        # retrieve geometry from gmsh and add to model part
        model_part.get_geometry_from_geo_data(self.gmsh_io.geo_data, load_name)
        # add load parameters to model part
        model_part.parameters = load_parameters
        # validate the input
        model_part.validate_input()

        self.process_model_parts.append(model_part)

    def add_boundary_condition_by_geometry_ids(
        self,
        ndim_boundary: int,
        geometry_ids: Sequence[int],
        boundary_parameters: BoundaryParametersABC,
        name: str,
    ):
        """
        Add a boundary condition to the model by giving the geometry ids of the boundary condition.

        Args:
            - ndim_boundary (int): dimension of the boundary condition
            - geometry_ids (Sequence[int]): geometry ids of the boundary condition
            - boundary_condition (:class:`stem.boundary_condition.BoundaryCondition`): boundary condition object
            - name (str): name of the boundary condition

        """

        # add physical group to gmsh
        self.gmsh_io.add_physical_group(name, ndim_boundary, geometry_ids)

        # create model part
        model_part = ModelPart(name)

        # retrieve geometry from gmsh and add to model part
        model_part.get_geometry_from_geo_data(self.gmsh_io.geo_data, name)

        # add boundary parameters to model part
        model_part.parameters = boundary_parameters

        model_part.validate_input()

        self.process_model_parts.append(model_part)

    def add_boundary_condition_on_plane(
        self,
        plane_vertices: Sequence[Sequence[float]],
        boundary_parameters: BoundaryParametersABC,
        name: str,
    ):
        """
        Adds a boundary condition to the model by giving a sequence of 3D coordinates. The boundary condition is added
        to all the surfaces which fall within the plane.

        Args:
            - plane_vertices (Sequence[Sequence[float]]): Minimum 3 vertices of the plane.
            - boundary_parameters (:class:`stem.boundary.BoundaryParametersABC`): The parameters of the boundary
                condition.
            - name (str): The name of the boundary condition.

        Raises:
            - ValueError: if the plane has less than 3 vertices.

        """

        if len(plane_vertices) < 3:
            raise ValueError("At least 3 vertices are required to define a plane.")

        # get surface ids on the plane
        surface_ids = self.gmsh_io.get_surface_ids_at_plane(plane_vertices)

        # add physical group to gmsh
        self.gmsh_io.add_physical_group(name, 2, surface_ids)

        # create model part
        model_part = ModelPart(name)

        # retrieve geometry from gmsh and add to model part
        model_part.get_geometry_from_geo_data(self.gmsh_io.geo_data, name)

        # add boundary parameters to model part
        model_part.parameters = boundary_parameters

        model_part.validate_input()

        model_part_exists = False
        for existing_part in self.process_model_parts:
            if (existing_part.name == name and existing_part.parameters == model_part.parameters):
                # extra geometry ids are added to the geometry of an existing model part
                model_part_exists = True
                existing_part.geometry = model_part.geometry

        if not model_part_exists:
            self.process_model_parts.append(model_part)

    def add_boundary_condition_on_polygon(
        self,
        polygon_coordinates: Sequence[Sequence[float]],
        boundary_parameters: BoundaryParametersABC,
        name: str,
    ):
        """
        Adds a boundary condition to the model by giving a sequence of 3D coordinates. The boundary condition is added
        to all the surfaces which fall within the polygon. A surface is considered to be within the polygon if all its
        points are within the polygon.

        Args:
            - polygon_coordinates (Sequence[Sequence[float]]): The coordinates of the polygon.
            - boundary_parameters (:class:`stem.boundary.BoundaryParametersABC`): The parameters of the boundary
                condition.
            - name (str): The name of the boundary condition.

        """

        # get surface ids within the polygon
        surface_ids = self.gmsh_io.get_surface_ids_at_polygon(polygon_coordinates)

        # add physical group to gmsh
        self.gmsh_io.add_physical_group(name, 2, surface_ids)

        # create model part
        model_part = ModelPart(name)

        # retrieve geometry from gmsh and add to model part
        model_part.get_geometry_from_geo_data(self.gmsh_io.geo_data, name)

        # add boundary parameters to model part
        model_part.parameters = boundary_parameters

        model_part.validate_input()

        self.process_model_parts.append(model_part)

    def add_hinge_on_beam(
        self,
        beam_model_part_name: str,
        hinge_coordinates: Sequence[Sequence[float]],
        hinge_parameters: HingeParameters,
        hinge_model_part_name: str,
    ):
        """
        Adds a hinge to the model by giving the name of the beam model part where the hinge has to be applied.

        Args:
            - beam_model_part_name (str): name of the beam model part where the hinge needs to be applied.
            - hinge_coordinates (Sequence[Sequence[float]]): coordinates of the hinge.
            - hinge_parameters (:class:`stem.hinge.HingeParametersABC`): hinge parameters to define the hinge object.
            - hinge_model_part_name (str): name of the hinge.

        Raises:
            - ValueError: if the hinge model part does not have a geometry.
            - ValueError: if the beam model part is not found.
            - ValueError: if the beam model part does not have a geometry.
            - ValueError: if the beam model part does not have a beam material.
            - NotImplementedError: if the hinge is applied in a 2D model.
            - ValueError: if the hinge points are not part of the beam model part.
        """

        gmsh_input = {hinge_model_part_name: {"coordinates": hinge_coordinates, "ndim": 0}}
        self.gmsh_io.generate_geometry(gmsh_input, "")
        self.synchronise_geometry()

        # create model part
        model_part = ModelPart(hinge_model_part_name)
        model_part.parameters = hinge_parameters

        # set the geometry of the model part
        model_part.get_geometry_from_geo_data(self.gmsh_io.geo_data, hinge_model_part_name)

        if model_part.geometry is None:
            raise ValueError(f"Model part `{hinge_model_part_name}` has no geometry.")

        beam_model_part = self.get_model_part_by_name(beam_model_part_name)
        if beam_model_part is None:
            raise ValueError(f"Model part `{beam_model_part_name}` not found.")
        if beam_model_part.geometry is None:
            raise ValueError(f"Model part `{beam_model_part_name}` has no geometry.")

        # validate if the hinge is applied on a 3D beam model part
        if (not isinstance(beam_model_part, BodyModelPart)
                or not isinstance(beam_model_part.material, StructuralMaterial)
                or not isinstance(beam_model_part.material.material_parameters, EulerBeam)):
            raise ValueError("Hinges can only be applied to beam model parts")

        if self.ndim != 3:
            raise NotImplementedError("Hinges can only be applied in 3D models.")

        beam_points = beam_model_part.geometry.points
        if not all(point_id in beam_points for point_id in model_part.geometry.points.keys()):
            raise ValueError(f"The hinge points are not part of the beam model part `{beam_model_part_name}`.")

        self.process_model_parts.append(model_part)

    def add_output_settings(
        self,
        output_parameters: OutputParametersABC,
        part_name: Optional[str] = None,
        output_dir: str = "./",
        output_name: Optional[str] = None,
    ):
        """
        Adds an output to the model, including the output folder, the name of the output file (if applicable) and the
        part of interest to output.

        If no part is specified, the whole model is considered as output.

        Args:
            - output_parameters (:class:`OutputParametersABC`): class containing the output parameters
            - part_name (Optional[str]): name of the submodelpart to be given in output. If None, all the model is
                provided in  output.
            - output_dir (str): output directory for the relative or absolute path to the output file. The \
                path will be created if it does not exist yet. \n

                example1='test1' results in the test1 output folder relative to current folder as './test1'\
                example2='path1/path2/test2' saves the outputs in './path1/path2/test2' \
                example3='C:/Documents/yourproject/test3' saves the outputs in 'C:/Documents/yourproject/test3'.

                if output_dir is None, then the current directory is assumed.

                [NOTE]: for VTK file type, the content of the target directory will be deleted. Therefore a subfolder is
                always appended to the specified output directory to avoid erasing important memory content.
                The appended folder is defined based on the submodelpart name specified.

            - output_name (Optional[str]): Name for the output file. This parameter is \
                  used by GiD and JSON outputs while is ignored in VTK. If the name is not \
                  given, the part_name is used instead.

        Raises:
            - ValueError: if the model part for which output needs to be requested doesn't exist.

        """

        # check if the model part exists (if None, all model is output)
        if (part_name is not None and part_name != "porous_computational_model_part"
                and self.get_model_part_by_name(part_name=part_name) is None):
            raise ValueError("Model part for which output needs to be requested doesn't exist.")

        self.output_settings.append(
            Output(
                output_parameters=output_parameters,
                part_name=part_name,
                output_dir=output_dir,
                output_name=output_name,
            ))

    def add_output_settings_by_coordinates(
        self,
        coordinates: Sequence[Sequence[float]],
        output_parameters: OutputParametersABC,
        part_name: str,
        output_dir: str = "./",
        output_name: Optional[str] = None,
    ):
        """
        Sets coordinates where the output is to be defined.
        The coordinates have to be laying on an existing geometry surface.
        Both the first- and end-point has to lie on one of the edges of the surface. A new process model part is
        created, to specify the list of nodes of interest.

        Current limitations:
            - The nodes have to be laying on an existing geometry surface.
            - The first and endpoint have to lie on one of the edges of the surface.
            - A single point cannot be provided, but is always a sequence of lines.

        Args:
            - coordinates (Optional[Sequence[Sequence[float]]]): A list of nodes that are of interest for the
                outputs.
            - output_parameters (:class:`OutputParametersABC`): class containing the output parameters
            - part_name (str): name of the submodelpart name for the output. Must be different from
                existing parts.
            - output_dir (Optional[str]): output directory for the relative or absolute path to the output file. The \
                path will be created if it does not exist yet. \n

                example1='test1' results in the test1 output folder relative to current folder as './test1'\
                example2='path1/path2/test2' saves the outputs in './path1/path2/test2' \
                example3='C:/Documents/yourproject/test3' saves the outputs in 'C:/Documents/yourproject/test3'.

                if output_dir is None, then the current directory is assumed.

                [NOTE]: for VTK file type, the content of the target directory will be deleted. Therefore, a subfolder
                is always appended to the specified output directory to avoid erasing important memory content.
                The appended folder is defined based on the submodelpart name specified.

            - output_name (Optional[str]): Name for the output file. This parameter is \
                  used by GiD and JSON outputs while is ignored in VTK. If the name is not \

        """

        # TODO: add validation for sequential pair of points to lie on the an existing geometry surface.
        # TODO: add validation for start and end-point to lie on the edges

        # validation of input coordinates
        Utils.validate_coordinates(coordinates)

        gmsh_input = {part_name: {"coordinates": coordinates, "ndim": 1}}

        self.gmsh_io.generate_geometry(gmsh_input, "")

        # create model part
        model_part = ModelPart(part_name)
        model_part.parameters = output_parameters

        # set the geometry of the model part
        model_part.get_geometry_from_geo_data(self.gmsh_io.geo_data, part_name)

        self.process_model_parts.append(model_part)

        # add output to the output list
        self.add_output_settings(
            output_parameters=output_parameters,
            part_name=part_name,
            output_dir=output_dir,
            output_name=output_name,
        )

    def __exclude_non_output_nodes(self, eps: float = 1e-06):
        """
        Exclude the nodes that are further than `eps` to the requested output nodes for the output model part.

        Args:
            - eps (float): the radius distance to search for nodes. In practice is a tolerance for the search
                algorithm to look for close nodes.

        Raises:
            - ValueError: if the parameters of the model part are None.
            - ValueError: if the model part has no geometry.
            - ValueError: if the model part is not yet meshed.

        """

        for model_part in self.process_model_parts:
            # adjust the mesh of output model parts. Exclude element, and keep only the nodes of corresponding to the
            # output locations.
            if isinstance(model_part.parameters, OutputParametersABC):
                if model_part.parameters is None:
                    raise ValueError("The model part doesn't have parameters.")

                if model_part.geometry is None:
                    raise ValueError("The model part has no geometry.")

                if model_part.mesh is None:
                    raise ValueError("process model part has not been meshed yet!")

                # retrieve the node ids close to the geometry points (smaller than eps meters)
                filtered_node_ids = Utils.find_node_ids_close_to_geometry_nodes(mesh=model_part.mesh,
                                                                                geometry=model_part.geometry,
                                                                                eps=eps)

                new_mesh = Mesh(ndim=model_part.mesh.ndim)
                new_mesh.nodes = {int(node_id): model_part.mesh.nodes[int(node_id)] for node_id in filtered_node_ids}
                new_mesh.elements = {}
                model_part.mesh = new_mesh

                self.gmsh_io.mesh_data["physical_groups"][model_part.name]["node_ids"] = list(new_mesh.nodes.keys())

    def __reorder_gmsh_to_kratos_order(self):
        """
        Reorder the GMSH elements to match the Kratos order. This is necessary because GMSH and Kratos have
        different orders for the nodes in the elements. Reordering is required for TETRAHEDRON_10N and HEXAHEDRON_20N

        """

        # reorder TETRAHEDRON_10N
        if "TETRAHEDRON_10N" in self.gmsh_io.mesh_data["elements"]:
            gmsh_to_kratos_indices = ELEMENT_DATA["TETRAHEDRON_10N"]["gmsh_to_kratos_order"]
            for key, value in self.gmsh_io.mesh_data["elements"]["TETRAHEDRON_10N"].items():
                self.gmsh_io.mesh_data["elements"]["TETRAHEDRON_10N"][key] = np.array(
                    self.gmsh_io.mesh_data["elements"]["TETRAHEDRON_10N"][key])[gmsh_to_kratos_indices].tolist()

        # reorder HEXAHEDRON_20N
        if "HEXAHEDRON_20N" in self.gmsh_io.mesh_data["elements"]:
            gmsh_to_kratos_indices = ELEMENT_DATA["HEXAHEDRON_20N"]["gmsh_to_kratos_order"]
            for key, value in self.gmsh_io.mesh_data["elements"]["HEXAHEDRON_20N"].items():
                self.gmsh_io.mesh_data["elements"]["HEXAHEDRON_20N"][key] = np.array(
                    self.gmsh_io.mesh_data["elements"]["HEXAHEDRON_20N"][key])[gmsh_to_kratos_indices].tolist()

    def __set_mesh_constraints_for_structured_mesh(self):
        """
        Set the mesh constraints for the structured mesh. The constraints are defined in the mesh_settings
        and are applied to the gmsh_io instance.
        """
        if len(self.mesh_settings.constraints["transfinite_volume"]) > 0:
            for key, value in self.mesh_settings.constraints["transfinite_volume"].items():
                self.gmsh_io.set_structured_mesh_constraints_volume(value, key)

        if len(self.mesh_settings.constraints["transfinite_surface"]) > 0:
            for key, value in self.mesh_settings.constraints["transfinite_surface"].items():
                self.gmsh_io.set_structured_mesh_constraints_surface(value, key)

        if len(self.mesh_settings.constraints["transfinite_curve"]) > 0:

            # make sure that the transfinite_curve key is present in the geo_data constraints
            if "transfinite_curve" not in self.gmsh_io.geo_data["constraints"]:
                self.gmsh_io.geo_data["constraints"]["transfinite_curve"] = {}

            # set the transfinite curve constraints dictionary
            for key, value in self.mesh_settings.constraints["transfinite_curve"].items():
                self.gmsh_io.geo_data["constraints"]["transfinite_curve"][key] = {"n_points": value}

    def add_field(self, part_name: str, field_parameters: ParameterFieldParameters):
        """
        Add a parameter field to a given model part (specified by the part_name input). if the `mean_value` attribute
        of the field generator is None, the corresponding material property is used as mean.

        Args:
            - part_name (str): model of the part name where to apply the random field generation.
            - field_parameters (:class:`stem.additional_processes.ParameterFieldParameters`): the objects containing \
                the parameters necessary for the definition of the field.

        Raises:
            - ValueError: if the part name is not a body model part.
            - ValueError: if the body model part has no material.
            - ValueError: if the mean value of the material property is a boolean.

        """

        # Check if the model part exists and retrieve the part
        target_part = self.get_model_part_by_name(part_name=part_name)

        # Check if the model part is a body model part
        if not isinstance(target_part, BodyModelPart):
            raise ValueError(f"The target part, `{part_name}`, is not a body model part.")

        # Check that the body model part has a material
        if target_part.material is None:
            raise ValueError("No material assigned to the body model part!")

        # Check if the field file names are provided, if not, set them to empty strings
        if field_parameters.field_file_names is None:
            field_parameters.field_file_names = [""] * len(field_parameters.property_names)

        for i, property_name in enumerate(field_parameters.property_names):
            # define the name of the new model part to generate the random field
            new_part_name = part_name + "_" + property_name.lower() + "_field"

            # validation for json input files
            if field_parameters.function_type == "json_file":
                if isinstance(field_parameters.field_generator, RandomFieldGenerator):
                    if field_parameters.field_generator.mean_value is None:
                        # Get the property of the material, this is the mean value of the random field.
                        # Checks also if the material of the body model part contains the desired parameter
                        mean_value_material = (target_part.material.get_property_in_material(
                            property_name=property_name))

                        if isinstance(mean_value_material, bool) or not isinstance(mean_value_material, (float, int)):
                            raise ValueError("The property for which a random field needs to be generated, "
                                             f"`{property_name}` is not a numeric value.")

                        field_parameters.field_generator.mean_value = (mean_value_material)

                if field_parameters.field_file_names[i] == "":
                    field_parameters.field_file_names[i] = new_part_name + ".json"

            model_part_geometry_ids = self.gmsh_io.geo_data["physical_groups"][part_name]["geometry_ids"]
            model_part_ndim = self.gmsh_io.geo_data["physical_groups"][part_name]["ndim"]
            # create the field_parameter physical group and model part
            self.gmsh_io.add_physical_group(new_part_name, model_part_ndim, model_part_geometry_ids)
            model_part = ModelPart(new_part_name)

            model_part.parameters = field_parameters

            model_part.get_geometry_from_geo_data(self.gmsh_io.geo_data, new_part_name)

            # add the field_parameter part to process model parts
            self.process_model_parts.append(model_part)

    def synchronise_geometry(self):
        """
        Synchronise the geometry of all model parts and synchronise the geometry of the whole model. This function
        recalculates all ids and connectivities of all geometrical entities.

        """

        # synchronize gmsh and extract geo data
        self.gmsh_io.synchronize_gmsh()
        self.gmsh_io.extract_geo_data()

        # Get the geometry from the geo_data for each model part
        for model_part in self.all_model_parts:
            model_part.get_geometry_from_geo_data(self.gmsh_io.geo_data, model_part.name)

        # get the complete geometry
        self.geometry = Geometry.create_geometry_from_geo_data(self.gmsh_io.geo_data)

    def set_mesh_size(self, element_size: float):
        """
        Set the element size to dimension [m].

        Args:
            - element_size (float): the desired element size [m].

        """
        self.mesh_settings.element_size = element_size

    def generate_mesh(
        self,
        save_file: bool = False,
        mesh_output_dir: str = "./",
        mesh_name: str = "mesh_file",
        open_gmsh_gui: bool = False,
    ):
        """
        Generate the mesh for the whole model.

        Args:
            - save_file (bool): If True, saves mesh data to gmsh msh file. (default is False)
            - mesh_name (str): Name of gmsh model and mesh output file.  (default is working directory)
            - mesh_output_dir (bool): Output directory of mesh file. (default is `mesh_file`)
            - open_gmsh_gui (bool): User indicates whether to open gmsh interface (default is False)

        """

        # set constraints for a structured mesh
        self.__set_mesh_constraints_for_structured_mesh()

        # generate mesh
        self.gmsh_io.generate_mesh(
            self.ndim,
            element_size=self.mesh_settings.element_size,
            order=self.mesh_settings.element_order,
            save_file=save_file,
            mesh_output_dir=mesh_output_dir,
            mesh_name=mesh_name,
            open_gmsh_gui=open_gmsh_gui,
        )

        # reorder gmsh format to Kratos format
        self.__reorder_gmsh_to_kratos_order()

        # add the mesh to each model part
        for model_part in self.all_model_parts:
            model_part.mesh = Mesh.create_mesh_from_gmsh_group(self.gmsh_io.mesh_data, model_part.name)

        # per process model part, check if the condition elements are applied to a body model part and set the
        # node ordering of the condition elements to match the body elements
        for process_model_part in self.process_model_parts:
            # only check if the process model part is a condition element
            if isinstance(process_model_part.parameters,
                          (LineLoad, MovingLoad, UvecLoad, SurfaceLoad, AbsorbingBoundary)):
                # match the condition elements with the body elements on which the conditions are applied
                matched_elements = (self.__find_matching_body_elements_for_process_model_part(process_model_part))

                # check the ordering of the nodes of the conditions. If it does not match flip the order.
                self.__check_ordering_process_model_part(matched_elements, process_model_part)

        # perform post mesh operations
        self.__post_mesh()

    def __split_3n_line_elements(self, changed_lines: Dict[int, List[int]]):
        """
        Splits the 3n line elements into 2n line elements when required. Not all second order element types are
        supported in Kratos. Therefore, the second order line elements are split into first order elements.

        Args:
            - changed_lines (Dict[int, List[int]]): A dictionary where the keys are the old element ids and the values
                are lists of new element ids that replace the old element ids.

        Raises:
            - ValueError: if the model part with the given name is not found.
            - ValueError: if the mesh is not initialised.

        """
        for name, group in self.gmsh_io.mesh_data["physical_groups"].items():
            if group["ndim"] == 1:
                # find the elements that are in the changed lines
                affected_elements = set(group["element_ids"]) & set(changed_lines.keys())

                if len(affected_elements) > 0:
                    group["element_type"] = "LINE_2N"

                for old_id in affected_elements:
                    # change the element ids in the gmsh physical group
                    new_element_ids = changed_lines[old_id]
                    group["element_ids"].remove(old_id)
                    group["element_ids"].extend(new_element_ids)

                    line_model_part = self.get_model_part_by_name(name)
                    if line_model_part is None:
                        raise ValueError(f"Model part with name `{name}` not found.")
                    mesh_model_part = line_model_part.mesh

                    if mesh_model_part is None:
                        raise ValueError(
                            "Mesh not yet initialised. Please generate the mesh using Model.generate_mesh().")

                    # update the mesh data with the new elements
                    mesh_model_part.elements.pop(old_id, None)
                    for new_element_id in new_element_ids:
                        new_element = Element(new_element_id, "LINE_2N",
                                              self.gmsh_io.mesh_data["elements"]["LINE_2N"][new_element_id])
                        mesh_model_part.elements[new_element_id] = new_element

    def __split_second_order_elements(self):
        """
        Splits second order line elements into first order elements when required. Not all second order element types
        are supported in Kratos. Therefore, the second order line elements are split into first order elements.

        Raises:
            - ValueError: if the mesh is not initialised.

        """
        changed_lines = {}
        for model_part in self.body_model_parts:
            if isinstance(model_part.material, StructuralMaterial):

                # IMPORTANT: the ElasticSpringDamper is split here, but the material properties are not updated. This
                # is wrong! However, later on in the calculation, all ElasticSpringDamper elements on a straight line
                # in a model part are combined, such that the original materials properties are correct.
                types_to_be_split = (ElasticSpringDamper, EulerBeam)
                if isinstance(model_part.material.material_parameters, types_to_be_split):

                    # check if the model part has a mesh
                    if model_part.mesh is None:
                        raise ValueError(
                            "Mesh not yet initialised. Please generate the mesh using Model.generate_mesh().")

                    # check if the first element in the model part is a second order line element
                    if len(model_part.mesh.elements) > 0 and next(iter(
                            model_part.mesh.elements.values())).element_type != "LINE_3N":
                        # the elements are not second order line elements and are not to be split
                        continue

                    # get the new element id which is the maximum current element id + 1
                    new_element_id = self.__get_maximum_element_id() + 1

                    self.gmsh_io.mesh_data["elements"].setdefault("LINE_2N", {})

                    for element_id, element in model_part.mesh.elements.items():
                        # define the new element ids of the split elements, and remember on which line the split
                        # occurred
                        changed_lines[element_id] = [new_element_id, new_element_id + 1]

                        node_ids = element.node_ids
                        new_connectivities = [[node_ids[0], node_ids[2]], [node_ids[2], node_ids[1]]]

                        for connectivities in new_connectivities:
                            # new_elements[new_element_id] = Element(new_element_id, "LINE_2N", connectivities)
                            self.gmsh_io.mesh_data["elements"]["LINE_2N"][new_element_id] = connectivities
                            new_element_id += 1

        # make sure that not only the elements are split, but also line conditions that are applied to the elements
        if changed_lines != {}:
            self.__split_3n_line_elements(changed_lines)

    def __post_mesh(self):
        """
        Function to be called after the mesh is generated and finalised. The following steps are performed:
            - initialise field parameters (e.g., random fields).
            - exclude the nodes that are not output nodes.
            - adjust the elements for the spring damper parts.

        """

        if self.mesh_settings.element_order == 2:
            self.__split_second_order_elements()
        self.__initialise_fields()
        self.__exclude_non_output_nodes()
        self.__adjust_mesh_spring_dampers()

    def __initialise_fields(self):
        """
        Initialise the field parameters for the field generator objects.

        Raises:
            - ValueError: if the field generator is not provided for a parameter field.

        """

        for model_part in self.process_model_parts:
            if isinstance(model_part.parameters, ParameterFieldParameters):
                # initialise the fields for the json output files. Tiny expressions don't require it.
                if model_part.parameters.function_type == "json_file":
                    if model_part.parameters.field_generator is None:
                        raise ValueError("Field generator is not provided for parameter field.")

                    if model_part.mesh is None:
                        raise ValueError(
                            "Mesh not yet initialised. Please generate the mesh using Model.generate_mesh().")

                    centroids = model_part.mesh.calculate_centroids()
                    model_part.parameters.field_generator.generate(centroids)

    def __adjust_mesh_spring_dampers(self):
        """
        Adjusts the mesh of the spring dampers which are normally added on an existing line.
        If the line is broken in multiple elements, mesh requires to be adjusted so that there is only one element
        per spring-damper.

        Raises:
            - ValueError: if the mesh is not initialised.

        """

        # get the new element id which is the maximum current element id + 1
        new_element_id = self.__get_maximum_element_id() + 1

        # retrieve connectivities and cluster into individual spring-damper elements
        for mp in self.body_model_parts:
            if isinstance(mp.material, StructuralMaterial) and isinstance(mp.material.material_parameters,
                                                                          ElasticSpringDamper):
                # assert mesh is initialised
                if mp.mesh is None:
                    raise ValueError("Mesh not yet initialised. Please generate the mesh using Model.generate_mesh().")

                # get the sequences of springs in the body model part
                spring_node_ids = self.__get_line_string_end_nodes(model_part=mp)

                new_mesh = Mesh(ndim=1)

                # loop over each spring-damper sequence
                for start_node_id, end_node_id in spring_node_ids:
                    # add the existing nodes to the new mesh
                    new_mesh.nodes[start_node_id] = mp.mesh.nodes[start_node_id]
                    new_mesh.nodes[end_node_id] = mp.mesh.nodes[end_node_id]

                    # create new 2n line element
                    new_mesh.elements[new_element_id] = Element(
                        id=new_element_id,
                        element_type="LINE_2N",
                        node_ids=[start_node_id, end_node_id],
                    )

                    # increment the element id
                    new_element_id += 1

                # add the new mesh to the mesh data
                self.gmsh_io.mesh_data["physical_groups"][mp.name]["node_ids"] = sorted(list(new_mesh.nodes.keys()))
                self.gmsh_io.mesh_data["physical_groups"][mp.name]["element_ids"] = (sorted(
                    list(new_mesh.elements.keys())))

                for element_id, element in new_mesh.elements.items():
<<<<<<< HEAD
                    self.gmsh_io.mesh_data["elements"]["LINE_2N"][element_id] = (element.node_ids)
=======
                    if self.mesh_settings.element_order > 1:
                        # add LINE_2N key to the mesh data dictionary
                        if "LINE_2N" not in self.gmsh_io.mesh_data["elements"]:
                            self.gmsh_io.mesh_data["elements"]["LINE_2N"] = {}

                    self.gmsh_io.mesh_data["elements"]["LINE_2N"][element_id] = element.node_ids
>>>>>>> 55cd28c4

                mp.mesh = new_mesh

    def __get_maximum_element_id(self) -> int:
        """
        Returns the maximum element id within the mesh from the mesh data

        Returns:
            - int: the maximum element id

        """
        max_element_id = 0
        for mesh_element_info in self.gmsh_io.mesh_data["elements"].values():
            max_element_id = max(max_element_id, max(mesh_element_info.keys()))

        return int(max_element_id)

    def __get_line_string_end_nodes(self, model_part: ModelPart) -> List[List[int]]:
        """
        Finds the nodes at both of the line string ends. A line string end is defined as the node which coincides with
        a geometry point.

        Args:
            - model_part (:class:`stem.model_part.ModelPart`): model part from which the spring elements need to be
                extracted.

        Raises:
            - ValueError: if the geometry is not initialised.
            - ValueError: if the mesh is not initialised.

        Returns:
            - List[List[int]]: a list of lists which contains both end nodes for separate each line string.

        """

        # assert mesh and geometry are initialised
        if model_part.geometry is None:
            raise ValueError(f"Geometry of model part `{model_part.name}` not yet initialised.")

        if model_part.mesh is None:
            raise ValueError(f"Mesh of model part `{model_part.name}` not yet initialised.")

        # find end nodes
        end_nodes = self.__find_end_nodes_of_line_strings(model_part.mesh)
        # find the node ids corresponding to the geometry points
        node_ids_at_geometry_points = set(
            int(node_id) for node_id in Utils.find_node_ids_close_to_geometry_nodes(
                mesh=model_part.mesh, geometry=model_part.geometry, eps=1e-06))
        element_ids_search_space = set(model_part.mesh.elements.keys())
        node_ids_search_space = set(model_part.mesh.nodes.keys())

        # retrieve the connectivity
        # node -> elements
        node_to_elements = model_part.mesh.find_elements_connected_to_nodes()

        # initialise output list
        line_node_ids = []
        # initialise a set for end-point we have already encountered in the clustering algorithm
        completed_points = set()
        for end_node in end_nodes:
            # only consider the end nodes that are not already in the completed_points list
            if end_node not in completed_points:
                # remove the end node from the list containing the node ids
                node_ids_search_space.remove(end_node)
                first_node_id = None

                # if the point is not the end of the cluster, continue until you find the end of the cluster and include
                # all the line strings
                while (first_node_id not in end_nodes and len(element_ids_search_space) > 0):
                    # first point is the end node
                    if first_node_id is None:
                        first_node_id = end_node

                    second_node_id = self.__find_next_node_along_line_elements(
                        first_node_id,
                        element_ids_search_space,
                        node_ids_search_space,
                        node_to_elements,
                        model_part.mesh.elements,
                        node_ids_at_geometry_points,
                    )

                    # add the end nodes to the list (start node, end node)
                    line_node_ids.append([first_node_id, second_node_id])
                    # update the next point for the search
                    first_node_id = second_node_id

                # add the end point to the completed_points in order to reduce the search space
                completed_points.add(first_node_id)
        return line_node_ids

    def __find_end_nodes_of_line_strings(self, mesh: Mesh) -> Set[int]:
        """
        Finds the nodes at the end of linestrings.

        Args:
            - mesh (:class:`stem.mesh.Mesh`): mesh from which end nodes needs to be extracted.

        Returns:
            - end_nodes (Set[int]): End node ids of linestring clusters.

        """

        # if the mesh is higher order, convert it to linear mesh in order to find the end nodes
        if self.mesh_settings.element_order > 1:
            linear_mesh = deepcopy(mesh)

            # remove middle nodes of line elements in case of higher order meshes
            for id, element in linear_mesh.elements.items():
                linear_mesh.elements[id].node_ids = element.node_ids[:2]

            nodes_to_elements = linear_mesh.find_elements_connected_to_nodes()
        else:
            nodes_to_elements = mesh.find_elements_connected_to_nodes()

        end_nodes = set(node_id for node_id, elements in nodes_to_elements.items() if len(elements) == 1)

        return end_nodes

    @staticmethod
    def __find_next_node_along_line_elements(
        start_node_id: int,
        remaining_element_ids: Set[int],
        remaining_node_ids: Set[int],
        node_to_elements: Dict[int, List[int]],
        line_elements: Dict[int, Element],
        target_node_ids: Set[int],
    ) -> int:
        """
        Finds the next node along line element. The remaining_element_ids and remaining_node_ids keeps track of
        the direction of the previous searches and orients the search on a unique direction.

        Args:
            - start_node_id (int): the node id to start searching the next node along the elements.
            - remaining_element_ids (Set[int]): the element ids that have not been followed yet.
            - remaining_node_ids (Set[int]): the node ids that have not been crossed yet.
            - node_to_elements (Dict[int, List[int]]): mapping of node_ids to the element_ids which is connected to.
            - line_elements (Dict[int, :class:`stem.mesh.Element`]): dictionary of line elements.
            - target_node_ids (Set[int]): set of nodes to be searched for.

        Raises:
            - ValueError: if not all elements are line elements.
            - ValueError: if there is a fork in the mesh, the algorithm cannot find the next node.
            - ValueError: if the next node along the line cannot be found, as it is not included in the search space.
            - ValueError: if number of interation in the while loop are exceeded and something went wrong in the
                algorithm.

        Returns:
            - int: the node id which is connected to the start_node_id within the search space.

        """

        # check if all elements are line elements
        if any(element.element_type not in {"LINE_2N", "LINE_3N"} for element in line_elements.values()):
            raise ValueError("Not all elements are line elements.")

        # initialise variables before loop
        next_node = start_node_id

        # start the search for the connected node
        max_iterations = len(remaining_element_ids)
        for _ in range(max_iterations):
            # find the element(s) connected to the node that have not yet been searched for.
            elements_connected = (set(node_to_elements[next_node]) & remaining_element_ids)

            # check if there is a fork in the mesh, which is not allowed
            if len(elements_connected) > 1:
                raise ValueError(f"There is a fork in the mesh at elements: {elements_connected}, the next node along "
                                 f"the line cannot be found.")
            if len(elements_connected) == 0:
                raise ValueError("Next node along the line cannot be found. As it is not included in the search space")

            next_element_id = elements_connected.pop()

            # reduce search space for next iteration
            remaining_element_ids.remove(next_element_id)

            # find the node(s) connected to the element that have not yet been found yet.
            next_node = next(node_id for node_id in line_elements[next_element_id].node_ids
                             if node_id in remaining_node_ids)

            # reduce search space for next iteration
            remaining_node_ids.remove(next_node)

            # if the node is one of the nodes of interest, return them, otherwise continue.
            if next_node in target_node_ids:
                return next_node

        raise ValueError("Next node along the line cannot be found. As it is not included in the search space")

    def __find_matching_body_elements_for_process_model_part(
            self, process_model_part: ModelPart) -> List[Tuple[Element, Element]]:
        """
        For a process model part, tries finds the matching body elements on which the condition elements are applied.

        Args:
            - process_model_part (:class:`stem.model_part.ModelPart`): model part from which element nodes needs to be \
                extracted.
        Raises:
            - ValueError: if mesh is not initialised yet.
            - ValueError: if condition elements don't have a corresponding body element.

        Returns:
            - List[Tuple[:class:`stem.mesh.Element`, :class:`stem.mesh.Element`]]: List containing
                the matched condition and body element parts.

        """
        # validation step for process model part
        if process_model_part.mesh is None:
            raise ValueError(f"Mesh of process model part: {process_model_part.name} is not yet initialised.")

        # initialise body element dictionaries
        nodes_to_elements_body: Dict[int, List[int]] = {}
        all_body_elements = {}

        # loop over the body model parts (bmp) to match the elements of the process model part
        for body_model_part in self.body_model_parts:
            # validation step for body model part
            if body_model_part.mesh is None:
                raise ValueError(f"Mesh of body model part: {body_model_part.name} is not yet initialised.")

            # find which nodes within the body model part are connected to which elements
            for (
                    node_id,
                    element_ids,
            ) in body_model_part.mesh.find_elements_connected_to_nodes().items():
                nodes_to_elements_body.setdefault(node_id, element_ids).extend(element_ids)

            all_body_elements.update(body_model_part.mesh.elements)

        # for each process element, check if there is a match with the current body part elements
        process_elements = process_model_part.mesh.elements
        matched_elements = []
        for process_element_id in process_elements:
            # check if all nodes of the process element are present in the body elements
            if not all(node_id in nodes_to_elements_body for node_id in process_elements[process_element_id].node_ids):
                break

            # get the connected body elements for each node of the process element
            connected_elements = [
                set(nodes_to_elements_body[node_id]) for node_id in process_elements[process_element_id].node_ids
            ]

            # find which body elements are connected to all nodes of the process element
            common_elements = list(set.intersection(*connected_elements))

            # if there are common elements, add the process element and the first connected body element to the
            # matched_elements list
            if len(common_elements) > 0:
                matched_elements.append((
                    process_model_part.mesh.elements[process_element_id],
                    all_body_elements[common_elements[0]],
                ))

        # if not all process elements are matched, raise an error
        if len(matched_elements) < len(process_elements):
            # find which process elements are not matched
            matched_process_elements = set(pe.id for pe, _ in matched_elements)
            unmatched_process_elements = (set(process_model_part.mesh.elements.keys()) - matched_process_elements)

            raise ValueError(f"Condition elements: {list(unmatched_process_elements)} do not have a corresponding "
                             f"body element.")

        return matched_elements

    def __check_ordering_process_model_part(
        self,
        matched_elements: List[Tuple[Element, Element]],
        process_model_part: ModelPart,
    ):
        """
        Check if the node ordering of the process element matches the node ordering of the neighbouring body element.
        If not, flip the node ordering of the process element.

        Args:
            - matched_elements (List[Tuple[:class:`stem.mesh.Element`, :class:`stem.mesh.Element`]]): Dictionary \
                containing the matched condition and body element parts.
            - process_model_part (:class:`stem.model_part.ModelPart`): model part from which element nodes needs to be \
                extracted.

        Raises:
            - ValueError: if mesh is not initialised yet.

        """
        if process_model_part.mesh is None:
            raise ValueError(f"Mesh of process model part: {process_model_part.name} is not yet initialised.")

        # loop over the matched elements
        elements_to_flip = []
<<<<<<< HEAD

        for process_element, body_element in matched_elements:
=======
        for (process_element, body_element) in matched_elements:

>>>>>>> 55cd28c4
            # element info such as order, number of edges, element types etc.
            process_el_info = ELEMENT_DATA[process_element.element_type]
            body_el_info = ELEMENT_DATA[body_element.element_type]

            if process_el_info["ndim"] == 1:
                # get all line edges of the body element and check if the process element is defined on one of them
                # if the nodes are equal, but the node order isn't, flip the node order of the process element
                body_line_edges = Utils.get_element_edges(body_element)
                for edge in body_line_edges:
<<<<<<< HEAD
                    if (set(edge) == set(process_element.node_ids) and list(edge) != process_element.node_ids):
=======
                    if set(edge) == set(process_element.node_ids) and edge != process_element.node_ids:
>>>>>>> 55cd28c4
                        elements_to_flip.append(process_element)

            elif body_el_info["ndim"] == 3 and process_el_info["ndim"] == 2:
                # check if the normal of the condition element is not defined outwards of the body element
                if not Utils.is_volume_edge_defined_outwards(process_element, body_element,
                                                             self.gmsh_io.mesh_data["nodes"]):
                    elements_to_flip.append(process_element)

        # flip condition elements if required
        if len(elements_to_flip) > 0:
            # flip elements, it is required that all elements in the array are of the same type
            Utils.flip_node_order(elements_to_flip)

    def __validate_model_part_names(self):
        """
        Checks if all model parts have a unique name.

        Raises:
            - ValueError: If not all model parts have a name.
            - ValueError: If not all model part names are unique.

        """

        unique_names = set()

        for model_part in self.all_model_parts:
            # Check if all model parts have a name
            if model_part.name is None:
                raise ValueError("All model parts must have a name")

            if model_part.name in unique_names:
                raise ValueError("All model parts must have a unique name")
            unique_names.add(model_part.name)

    def __add_gravity_model_part(self, gravity_load: GravityLoad, ndim: int, geometry_ids: Sequence[int]):
        """
        Add a gravity model part to the complete model.

        Args:
            - gravity_load (:class:`stem.load.GravityLoad`): The gravity load object.
            - ndim (int): The number of dimensions of the on which the gravity load should be applied.
            - geometry_ids (Sequence[int]): The geometry on which the gravity load should be applied.

        """

        # set new model part name
        model_part_name = f"gravity_load_{ndim}d"

        # create new gravity physical group and model part
        self.gmsh_io.add_physical_group(model_part_name, ndim, geometry_ids)
        model_part = ModelPart(model_part_name)

        model_part.parameters = gravity_load

        model_part.get_geometry_from_geo_data(self.gmsh_io.geo_data, model_part_name)

        # add gravity load to process model parts
        self.process_model_parts.append(model_part)

    def get_model_part_by_name(self, part_name: str) -> Optional[ModelPart]:
        """
        Find the model part matching the given part_name

        Args:
            - part_name (str): the name of the part to retrieve.

        Returns:
            - Optional[:class:`stem.model_part.ModelPart`]: matched model part or None if no match.
        """

        for model_part in self.all_model_parts:
            if model_part.name == part_name:
                return model_part
        print(f"Model part `{part_name}` not found!")
        return None

    def __add_gravity_load(self):
        """
        Add a gravity load to the complete model.

        """

        # set gravity load at vertical axis
        gravity_load_values: List[float] = [0, 0, 0]
        gravity_load_values[VERTICAL_AXIS] = GRAVITY_VALUE
        gravity_load = GravityLoad(value=gravity_load_values, active=[True, True, True])

        # get all body model part names
        body_model_part_names = [body_model_part.name for body_model_part in self.body_model_parts]

        # get geometry ids and ndim for each body model part
        model_parts_geometry_ids = np.array(
            [self.gmsh_io.geo_data["physical_groups"][name]["geometry_ids"] for name in body_model_part_names])

        model_parts_ndim = np.array(
            [self.gmsh_io.geo_data["physical_groups"][name]["ndim"] for name in body_model_part_names]).ravel()

        # add gravity load as physical group per dimension
        body_geometries_1d = model_parts_geometry_ids[model_parts_ndim == 1].ravel()
        if len(body_geometries_1d) > 0:
            self.__add_gravity_model_part(gravity_load, 1, body_geometries_1d)

        body_geometries_2d = model_parts_geometry_ids[model_parts_ndim == 2].ravel()
        if len(body_geometries_2d) > 0:
            self.__add_gravity_model_part(gravity_load, 2, body_geometries_2d)

        body_geometries_3d = model_parts_geometry_ids[model_parts_ndim == 3].ravel()
        if len(body_geometries_3d) > 0:
            self.__add_gravity_model_part(gravity_load, 3, body_geometries_3d)

        self.synchronise_geometry()
        self.gmsh_io.finalize_gmsh()

    def get_all_nodes(self):
        """
        Retrieve all the unique nodes in the model mesh.

        Raises:
            - ValueError: If the geometry has not been meshed yet.

        Returns:
            - node_dict (Dict[int, :class:`stem.mesh.Node`]): dictionary containing nodes id and nodes objects.

        """

        node_dict: Dict[int, Node] = {}
        for mp in self.all_model_parts:
            if mp.mesh is None:
                raise ValueError("Geometry has not been meshed yet! Please first run the Model.generate_mesh method.")
            node_dict.update(mp.mesh.nodes)

        return node_dict

    def validate(self):
        """
        Validate the model. \
            - Checks if all model parts have a unique name.

        """

        self.__validate_model_part_names()

    def show_geometry(
        self,
        show_volume_ids: bool = False,
        show_surface_ids: bool = False,
        show_line_ids: bool = False,
        show_point_ids: bool = False,
        file_name: str = "tmp_geometry_file.html",
        auto_open: bool = True,
    ):
        """
        Show the 2D or 3D geometry in a plot.

        Args:
            - show_volume_ids (bool): Show the volume ids in the plot. (default False)
            - show_surface_ids (bool): Show the surface ids in the plot. (default False)
            - show_line_ids (bool): Show the line ids in the plot. (default False)
            - show_point_ids (bool): Show the point ids in the plot. (default False)
            - file_name (str): The name of the html file in which the plot is saved. (default "tmp_geometry_file.html")
            - auto_open (bool): Open the html file automatically. (default True)

        Raises:
            - ValueError: If the geometry is not set.

        """
        self.synchronise_geometry()

        if self.geometry is None:
            raise ValueError("Geometry must be set before showing the geometry")

        fig = PlotUtils.create_geometry_figure(
            self.ndim,
            self.geometry,
            show_volume_ids,
            show_surface_ids,
            show_line_ids,
            show_point_ids,
        )

        fig.write_html(file_name, auto_open=auto_open)

    def __setup_stress_initialisation(self):
        """
        Set up the stress initialisation. For K0 procedure and gravity loading, a gravity load is added to the model.

        Raises:
            - ValueError: If the project parameters are not set.

        """

        if self.project_parameters is None:
            raise ValueError("Project parameters must be set before setting up the stress initialisation")

        # add gravity load if K0 procedure or gravity loading is used
        if (self.project_parameters.settings.stress_initialisation_type == StressInitialisationType.K0_PROCEDURE
                or self.project_parameters.settings.stress_initialisation_type
                == StressInitialisationType.GRAVITY_LOADING):
            self.__add_gravity_load()

    def __add_water_condition_if_not_provided(self):
        """
        Add a water condition if not provided by the user.

        """
        for process_model_part in self.process_model_parts:
            # if one of the model parts already contains water, do not add zero water pressure
            if isinstance(process_model_part.parameters, WaterProcessParametersABC):
                return

        # if all model parts are structural, do not add water pressure
        materials = [body_model_part.material for body_model_part in self.body_model_parts]
        if all(isinstance(material, StructuralMaterial) for material in materials):
            return

        water_model_part = ModelPart("zero_water_pressure")
        water_model_part.parameters = UniformWaterPressure(water_pressure=0.0)

        geometry_ids = []

        for body_model_part in self.body_model_parts:
            # if body model part has geometry, add the geometry ids to the list
            if body_model_part.geometry is not None:
                if self.ndim == 2:
                    geometry_ids.extend(list(body_model_part.geometry.surfaces.keys()))
                elif self.ndim == 3:
                    geometry_ids.extend(list(body_model_part.geometry.volumes.keys()))

        # add physical group to gmsh
        self.gmsh_io.add_physical_group(water_model_part.name, self.ndim, geometry_ids)

        # retrieve geometry from gmsh and add to model part
        water_model_part.get_geometry_from_geo_data(self.gmsh_io.geo_data, water_model_part.name)

        self.process_model_parts.append(water_model_part)

        # re-synchronise the geometry as the water model part has been added
        self.synchronise_geometry()

    def post_setup(self):
        """
        Post setup of the model:
            - Synchronise the geometry.
            - Generate the mesh.
            - Validate the model.
            - Set up the stress initialisation.

        """

        self.synchronise_geometry()
        self.validate()

        self.__add_water_condition_if_not_provided()
        self.__setup_stress_initialisation()

        # finalize gmsh
        self.gmsh_io.finalize_gmsh()

    def set_element_size_of_group(self, element_size: float, group_name: str):
        """
        Set the element size of a group of elements. In multiple groups share the same mesh, the lowest element size is
        used.

        Args:
            - element_size (float): The element size.
            - group_name (str): The name of the group.

        Raises:
            - ValueError: If the group name is not found.

        """
        if group_name not in self.gmsh_io.geo_data["physical_groups"]:
            raise ValueError(f"Group name `{group_name}` not found.")

        self.gmsh_io.geo_data["physical_groups"][group_name]["element_size"] = (element_size)

        self.gmsh_io.generate_geo_from_geo_data()

    def split_model_part(
        self,
        from_model_part_name: str,
        to_model_part_name: str,
        geometry_ids: List[int],
        new_parameters: Union[Material, ProcessParameters],
    ):
        """
        Move the geometry from one model part to another.

        Args:
            - from_model_part_name (str): The name of the model part from which the geometry needs to be moved.
            - to_model_part_name (str): The name of the model part to which the geometry needs to be moved.
            - geometry_ids (List[int]): The geometry ids to be moved.
            - new_parameters (Union[:class:`stem.model_part.Material`, :class:`stem.model_part.ProcessParameters`]): \
                The new material or process parameters for the model part.

        Raises:
            - ValueError: If the model part name is not found.
            - ValueError: If the geometry is not defined in the model part.
            - ValueError: If the new parameters are not of the same type as the existing material or process parameters.
            - ValueError: If the geometry is empty in the model part.
        """

        from_model_part = self.get_model_part_by_name(from_model_part_name)
        if from_model_part is None:
            raise ValueError(f"Model part: {from_model_part_name} not found.")
        if from_model_part.geometry is None:
            raise ValueError(f"Geometry is not defined in the model part: {from_model_part_name}.")

        # define type of new model part
        new_model_part: Union[BodyModelPart, ModelPart]

        # create new body model part if from_model_part is a body model part
        if isinstance(from_model_part, BodyModelPart) and isinstance(new_parameters, get_args(Material)):
            # check if the new parameters are of the same type as the existing material
            if not isinstance(new_parameters, from_model_part.material.__class__):
                raise ValueError("New parameters must have the same material type as in the original "
                                 "body model part.")

            # create a new body model part
            new_model_part = BodyModelPart(name=to_model_part_name)
            new_model_part.material = new_parameters  # type: ignore

            self.body_model_parts.append(new_model_part)

        # create new process model part if from_model_part is a process model part
        elif isinstance(from_model_part, ModelPart) and isinstance(new_parameters, get_args(ProcessParameters)):
            # check if the new parameters are of the same type as the existing process parameters
            if not isinstance(new_parameters, from_model_part.parameters.__class__):
                raise ValueError("New parameters must have the same process parameter type as in the original "
                                 "process model part.")

            new_model_part = ModelPart(name=to_model_part_name)
            new_model_part.parameters = new_parameters  # type: ignore
            self.process_model_parts.append(new_model_part)
        else:
            raise ValueError("Model part type and new parameters type must match.")

        # get the geometry from the from-model part
        ndim = self.gmsh_io.geo_data["physical_groups"][from_model_part_name]["ndim"]
        existing_geometry_ids = self.gmsh_io.geo_data["physical_groups"][from_model_part_name]["geometry_ids"]

        # remove the geometry from gmsh physical groups
        self.gmsh_io.geo_data["physical_groups"][from_model_part_name]["geometry_ids"] = [
            id for id in existing_geometry_ids if id not in geometry_ids
        ]

        # update the geometry in the from-model part
        updated_from_geometry = Geometry.create_geometry_from_gmsh_group(self.gmsh_io.geo_data, from_model_part_name)
        from_model_part.geometry = updated_from_geometry

        # get current max physical group id in gmsh
        max_existing_group_id = max(self.gmsh_io.geo_data["physical_groups"][name]["id"]
                                    for name in self.gmsh_io.geo_data["physical_groups"])

        # add the geometry ids to the new gmsh physical group
        self.gmsh_io.geo_data["physical_groups"][to_model_part_name] = {
            "geometry_ids": geometry_ids,
            "ndim": ndim,
            "id": max_existing_group_id + 1,
        }

        # create new geometry and add to new model part
        new_geometry = Geometry.create_geometry_from_gmsh_group(self.gmsh_io.geo_data, to_model_part_name)
        new_model_part.geometry = new_geometry

        # generate the geometry within gmsh
        self.gmsh_io.generate_geo_from_geo_data()
        self.synchronise_geometry()

    def __finalise_json_output(self, input_folder: str):
        """
        Adjust json output for nodal outputs:
          * order of the output nodes should match the order of the given order.
          * include nodal coordinates in the node output to ease the interpretation.

        Args:
            - input_folder (str): input folder for the written files.

        Raises:
            - ValueError: if the parameters of the output settings are None.
            - ValueError: if the output settings has no output name specified.
            - ValueError: if the model part has no geometry.
            - ValueError: if the model part is not yet meshed.
            - IOError: if no JSON output file is found in the specified input folder.
        """

        # reorder json file nodes based on the order of the desired output
        for output_settings in self.output_settings:
            # output settings contain info on the output directory
            if (isinstance(output_settings.output_parameters, JsonOutputParameters) and output_settings is not None):
                if output_settings.part_name is None:
                    raise ValueError("The output model part has no part name specified.")

                if output_settings.output_name is None:
                    raise ValueError("No name is specified for the json file.")

                part_name = output_settings.part_name
                # get corresponding model part (info on the geometry and mesh)
                output_model_part = self.get_model_part_by_name(part_name)

                if output_model_part is None:
                    raise ValueError("No model part matches the part name specified in the output settings.")

                if output_model_part.mesh is None:
                    raise ValueError("process model part has not been meshed yet!")

                # get absolute or relative directory of the json file
                if os.path.isabs(output_settings.output_dir):
                    json_file_dir = Path(output_settings.output_dir)
                else:
                    json_file_dir = Path(input_folder) / output_settings.output_dir

                # retrieve the filepath of the json file
                json_file_path = json_file_dir / output_settings.output_name
                json_file_path = json_file_path.with_suffix(".json")

                if not os.path.exists(json_file_path):
                    raise IOError(f"No JSON file is found in the output directory for path: {json_file_path}. "
                                  f"Either the working folder is incorrectly specified or no simulation has been"
                                  f" performed yet.")

                with open(json_file_path, "r") as infile:
                    json_data_tmp = json.load(infile)

                # remove old file
                os.remove(json_file_path)

                # copy the dictionary except for nodal outputs
                new_json = {key: value for key, value in json_data_tmp.items() if "NODE" not in key}

                # adjust the nodal outputs in the right order
                for node_id, node in output_model_part.mesh.nodes.items():
                    node_key = f"NODE_{node_id}"
                    # reassign the corresponding nodal outputs including the nodal coordinates at the top
                    new_json[node_key] = {"COORDINATES": node.coordinates} | json_data_tmp[node_key]

                # write back the json file
                with open(json_file_path, "w") as outfile:
                    json.dump(new_json, outfile, indent=2)

    def finalise(self, input_folder: str):
        """
        Finalise the model run:
        * adjust json output for nodal output coordinates so the order matches the desired one.

        Args:
            - input_folder (str): input folder for the written files.
        """

        # Adjust the order of the json output so it matches the cordinates as the order of the
        # required coordinates
        self.__finalise_json_output(input_folder=input_folder)<|MERGE_RESOLUTION|>--- conflicted
+++ resolved
@@ -1,10 +1,7 @@
 import json
 import os
-<<<<<<< HEAD
 import numpy as np
-=======
 from copy import deepcopy
->>>>>>> 55cd28c4
 from pathlib import Path
 from numpy import ndarray
 from typing import Sequence, Tuple, get_args, Set, Optional, List, Dict, Any, Union
@@ -298,22 +295,12 @@
 
         constraint_model_part = ModelPart(rail_constraint_name)
         constraint_model_part.get_geometry_from_geo_data(self.gmsh_io.geo_data, rail_constraint_name)
-<<<<<<< HEAD
         constraint_model_part.parameters = DisplacementConstraint(active=[True, True, True],
                                                                   is_fixed=[True, True, True],
                                                                   value=[0, 0, 0])
         # Allow vertical movement.
         constraint_model_part.parameters.is_fixed[VERTICAL_AXIS] = False
         return constraint_model_part
-=======
-
-        # add displacement_constraint in the non-vertical directions
-        is_constraint = [True, True, True]
-        is_constraint[VERTICAL_AXIS] = False
-        constraint_model_part.parameters = DisplacementConstraint(active=is_constraint,
-                                                                  is_fixed=is_constraint,
-                                                                  value=[0, 0, 0])
->>>>>>> 55cd28c4
 
     def __create_rail_no_rotation_model_part(self, rail_name: str, rail_global_coords: ndarray[Any, Any]) -> ModelPart:
         """
@@ -1686,16 +1673,12 @@
                     list(new_mesh.elements.keys())))
 
                 for element_id, element in new_mesh.elements.items():
-<<<<<<< HEAD
-                    self.gmsh_io.mesh_data["elements"]["LINE_2N"][element_id] = (element.node_ids)
-=======
                     if self.mesh_settings.element_order > 1:
                         # add LINE_2N key to the mesh data dictionary
                         if "LINE_2N" not in self.gmsh_io.mesh_data["elements"]:
                             self.gmsh_io.mesh_data["elements"]["LINE_2N"] = {}
 
                     self.gmsh_io.mesh_data["elements"]["LINE_2N"][element_id] = element.node_ids
->>>>>>> 55cd28c4
 
                 mp.mesh = new_mesh
 
@@ -1985,13 +1968,8 @@
 
         # loop over the matched elements
         elements_to_flip = []
-<<<<<<< HEAD
-
-        for process_element, body_element in matched_elements:
-=======
         for (process_element, body_element) in matched_elements:
 
->>>>>>> 55cd28c4
             # element info such as order, number of edges, element types etc.
             process_el_info = ELEMENT_DATA[process_element.element_type]
             body_el_info = ELEMENT_DATA[body_element.element_type]
@@ -2001,11 +1979,7 @@
                 # if the nodes are equal, but the node order isn't, flip the node order of the process element
                 body_line_edges = Utils.get_element_edges(body_element)
                 for edge in body_line_edges:
-<<<<<<< HEAD
-                    if (set(edge) == set(process_element.node_ids) and list(edge) != process_element.node_ids):
-=======
                     if set(edge) == set(process_element.node_ids) and edge != process_element.node_ids:
->>>>>>> 55cd28c4
                         elements_to_flip.append(process_element)
 
             elif body_el_info["ndim"] == 3 and process_el_info["ndim"] == 2:
