<<<<<<< HEAD
from dataclasses import dataclass
from abc import ABC
from typing import List, Iterable, Dict, Any
=======
import numpy as np

from stem.IO.kratos_io import KratosIO
>>>>>>> 99504e8b


@dataclass
class Point:
    """
    A class to represent a point in space.

    Attributes:
        - id (int or None): A unique identifier for the point.
        - coordinates (Iterable or None): An iterable of floats representing the x, y and z coordinates of the point.
    """
    id: int
    coordinates: Iterable


@dataclass
class Line:
    """
    A class to represent a line in space.

    Attributes:
        - id (int or None): A unique identifier for the line.
        - point_ids (Iterable or None): An Iterable of two integers representing the ids of the points that make up the\
            line.
    """

    def __init__(self):
        self.id = None
        self.point_ids = None


class Surface:
    """
    A class to represent a surface in space.

    Attributes:
<<<<<<< HEAD
        id (int or None): A unique identifier for the surface.
        point_ids (Iterable or None): An Iterable of three or more integers representing
            the points that make up the surface (2D element).
=======
        - id (int or None): A unique identifier for the surface.
        - line_ids (Iterable or None): An Iterable of three or more integers representing the ids of the lines that make\
            up the surface.
>>>>>>> 99504e8b
    """

    def __init__(self):
        self.id = None
        self.point_ids = None


class Volume:
    """
    A class to represent a volume in a three-dimensional space.

    Attributes:
        - id (int or None): A unique identifier for the volume.
        - surface_ids (Iterable or None): An Iterable of four or more integers representing the ids of the surfaces that\
            make up the volume.
    """

    def __init__(self):
        self.id = None
        self.surface_ids = None


@dataclass
class Geometry:
    """
    A class to represent a collection of geometric objects in a two- or three-dimensional space.

    Attributes:
<<<<<<< HEAD
        points (List[Node]): List of Point objects representing the points in the
            geometry.
        lines (List[Line]): List of Line objects representing the lines in the geometry.
        surfaces (List[Surface]): List of Surface objects representing the surfaces in the geometry.
        volumes (List[Volume]): List of Volume objects representing the volumes in the geometry.
    """

    points: List[Point]
    lines: List[Line]
    surfaces: List[Surface]
    volumes: List[Volume]
=======
        - points (Iterable or None): An Iterable of Point objects representing the points in the geometry.
        - lines (Iterable or None): An Iterable of Line objects representing the lines in the geometry.
        - surfaces (Iterable or None): An Iterable of Surface objects representing the surfaces in the geometry.
        - volumes (Iterable or None): An Iterable of Volume objects representing the volumes in the geometry.
    """
    def __init__(self):
        self.points = None
        self.lines = None
        self.surfaces = None
        self.volumes = None
>>>>>>> 99504e8b

    def get_geometry_data_from_gmsh(self):
        # todo connect  to gmsh io and populate points, lines, surfaces, volumes
        pass<|MERGE_RESOLUTION|>--- conflicted
+++ resolved
@@ -1,15 +1,8 @@
-<<<<<<< HEAD
-from dataclasses import dataclass
-from abc import ABC
-from typing import List, Iterable, Dict, Any
-=======
 import numpy as np
 
 from stem.IO.kratos_io import KratosIO
->>>>>>> 99504e8b
 
 
-@dataclass
 class Point:
     """
     A class to represent a point in space.
@@ -18,11 +11,11 @@
         - id (int or None): A unique identifier for the point.
         - coordinates (Iterable or None): An iterable of floats representing the x, y and z coordinates of the point.
     """
-    id: int
-    coordinates: Iterable
+    def __init__(self):
+        self.id = None
+        self.coordinates = None
 
 
-@dataclass
 class Line:
     """
     A class to represent a line in space.
@@ -43,20 +36,13 @@
     A class to represent a surface in space.
 
     Attributes:
-<<<<<<< HEAD
-        id (int or None): A unique identifier for the surface.
-        point_ids (Iterable or None): An Iterable of three or more integers representing
-            the points that make up the surface (2D element).
-=======
         - id (int or None): A unique identifier for the surface.
         - line_ids (Iterable or None): An Iterable of three or more integers representing the ids of the lines that make\
             up the surface.
->>>>>>> 99504e8b
     """
-
     def __init__(self):
         self.id = None
-        self.point_ids = None
+        self.line_ids = None
 
 
 class Volume:
@@ -68,7 +54,6 @@
         - surface_ids (Iterable or None): An Iterable of four or more integers representing the ids of the surfaces that\
             make up the volume.
     """
-
     def __init__(self):
         self.id = None
         self.surface_ids = None
@@ -80,7 +65,10 @@
     A class to represent a collection of geometric objects in a two- or three-dimensional space.
 
     Attributes:
-<<<<<<< HEAD
+        - points (Iterable or None): An Iterable of Point objects representing the points in the geometry.
+        - lines (Iterable or None): An Iterable of Line objects representing the lines in the geometry.
+        - surfaces (Iterable or None): An Iterable of Surface objects representing the surfaces in the geometry.
+        - volumes (Iterable or None): An Iterable of Volume objects representing the volumes in the geometry.
         points (List[Node]): List of Point objects representing the points in the
             geometry.
         lines (List[Line]): List of Line objects representing the lines in the geometry.
@@ -92,19 +80,8 @@
     lines: List[Line]
     surfaces: List[Surface]
     volumes: List[Volume]
-=======
-        - points (Iterable or None): An Iterable of Point objects representing the points in the geometry.
-        - lines (Iterable or None): An Iterable of Line objects representing the lines in the geometry.
-        - surfaces (Iterable or None): An Iterable of Surface objects representing the surfaces in the geometry.
-        - volumes (Iterable or None): An Iterable of Volume objects representing the volumes in the geometry.
-    """
-    def __init__(self):
-        self.points = None
-        self.lines = None
-        self.surfaces = None
-        self.volumes = None
->>>>>>> 99504e8b
 
     def get_geometry_data_from_gmsh(self):
         # todo connect  to gmsh io and populate points, lines, surfaces, volumes
-        pass+        pass
+
