import re

import numpy as np
import numpy.testing as npt
import pytest

from stem.utils import Utils
from stem.mesh import Mesh, Element
from stem.globals import ELEMENT_DATA

from tests.utils import TestUtils


class TestUtilsStem:

    def test_check_ndim_nnodes_combinations(self):
        """
        Test the check which checks if the combination of n_dim and n_nodes is valid for a certain element type.
        It checks for valid input, invalid n_dim and invalid n_nodes.

        """

        # successful checks
        Utils.check_ndim_nnodes_combinations(2,2, {2: [2]}, "test")

        # non valid n_dim
        with pytest.raises(ValueError, match=re.escape(f"Number of dimensions 3 is not supported for failed_test "
                                                       f"elements. Supported dimensions are [2].")):
            Utils.check_ndim_nnodes_combinations(3,2, {2: [2]},
                                                 "failed_test")

        # non valid n_nodes for dim
        with pytest.raises(ValueError, match=re.escape(f"In 2 dimensions, only [3, 4, 5] noded failed_test_2 elements "
                                                       f"are supported. 2 nodes were provided.")):
            Utils.check_ndim_nnodes_combinations(2,2, {2: [3,4,5]},
                                                 "failed_test_2")


    def test_is_clockwise(self):
        """
        Test the check which checks if coordinates are given in clockwise order
        """

        coordinates = [[0, 0], [2, 0], [2, 2], [0, 2]]

        assert not Utils.are_2d_coordinates_clockwise(coordinates=coordinates)
        assert Utils.are_2d_coordinates_clockwise(coordinates=coordinates[::-1])

    def test_is_clockwise_non_convex(self):
        """
        Test the check which checks if coordinates are given in clockwise order for a non-convex polygon

        """

        coordinates = [[0, 0], [2, 0], [2, 2], [1, -1], [0, 2]]

        assert not Utils.are_2d_coordinates_clockwise(coordinates=coordinates)
        assert Utils.are_2d_coordinates_clockwise(coordinates=coordinates[::-1])

    def test_collinearity_2d(self):
        """
        Check collinearity between 3 points in 2D
        """
        p1 = np.array([0, 0])
        p2 = np.array([-2, -1])

        p_test_1 = np.array([2, 1])
        p_test_2 = np.array([-5, 1])

        assert Utils.is_collinear(point=p_test_1, start_point=p1, end_point=p2)
        assert not Utils.is_collinear(point=p_test_2, start_point=p1, end_point=p2)

    def test_collinearity_3d(self):
        """
        Check collinearity between 3 points in 3D
        """

        p1 = np.array([0, 0, 0])
        p2 = np.array([-2, -2, 2])

        p_test_1 = np.array([2, 2, -2])
        p_test_2 = np.array([2, -2, 2])

        assert Utils.is_collinear(point=p_test_1, start_point=p1, end_point=p2)
        assert not Utils.is_collinear(point=p_test_2, start_point=p1, end_point=p2)

    def test_is_in_between_2d(self):
        """
        Check if point is in between other 2 points in 2D
        """

        p1 = np.array([0, 0])
        p2 = np.array([-2, -2])

        p_test_1 = np.array([2, 2])
        p_test_2 = np.array([-1, -1])

        assert not Utils.is_point_between_points(
            point=p_test_1, start_point=p1, end_point=p2
        )
        assert Utils.is_point_between_points(
            point=p_test_2, start_point=p1, end_point=p2
        )

    def test_is_in_between_3d(self):
        """
        Check if point is in between other 2 points in 3D
        """

        p1 = np.array([0, 0, 0])
        p2 = np.array([-2, -2, 2])

        p_test_1 = np.array([2, 2, -2])
        p_test_2 = np.array([-1, -1, 1])

        assert not Utils.is_point_between_points(
            point=p_test_1, start_point=p1, end_point=p2
        )
        assert Utils.is_point_between_points(
            point=p_test_2, start_point=p1, end_point=p2
        )

    def test_check_sequence_non_string(self):
        """
        Test assertion of non-string sequence
        """

        assert Utils.is_non_str_sequence([1, 2, 3, 4])
        assert Utils.is_non_str_sequence((1, 2, 3, 4))

        assert not Utils.is_non_str_sequence({"Hello world"})
        assert not Utils.is_non_str_sequence({1: {"a": "A"}, 2: {"b": "B"}})

    def test_chain_sequence(self):
        """
        Test chain of sequences
        """

        # test 1: no conflicts in arguments, merge dictionaries with common keys
        # new keys are added, common keys are expanded
        seq1 = [1, 2, 3, 4]
        seq2 = (100, 200, 300)

        actual_sequence = list(Utils.chain_sequence([seq1, seq2]))
        expected_sequence = [1, 2, 3, 4, 100, 200, 300]

        npt.assert_equal(expected_sequence, actual_sequence)

    def test_merge(self):
        """
        Test merging of dictionaries
        """

        # test 1: no conflicts in arguments, merge dictionaries with common keys
        # new keys are added, common keys are expanded
        dict1a = {1: {"a": "A"}, 2: {"b": "B"}}
        dict1b = {2: {"c": "C"}, 3: {"d": "D"}}

        actual_dict_1 = Utils.merge(dict1a, dict1b)
        expected_dict_1 = {1: {"a": "A"}, 2: {"c": "C", "b": "B"}, 3: {"d": "D"}}

        # expect it raises an error
        TestUtils.assert_dictionary_almost_equal(expected_dict_1, actual_dict_1)

        # test 2: conflicts in arguments, merge common keys argument into a list
        # common keys are expanded into list
        dict2a = {1: {"a": [1, 2, 3]}, 2: {"b": "B"}}
        dict2b = {1: {"a": [5, 6]}, 2: {"b": "D"}, 3: {"d": "D"}}

        # expect it raises an error
        with pytest.raises(
                ValueError, match="Conflict of merging keys at 2->b. Two non sequence values have been found."
        ):
            Utils.merge(dict2a, dict2b)

        # test 3: conflicts in arguments, merge common keys argument into a list
        # list of lists is preserved into a list of list + 2 extra elements
        # tuple(int) and list(str) are merged into list(str,int)
        dict3a = {1: {"a": [[1, 2, 3]]}, 2: {"b": ["B"]}}
        dict3b = {1: {"a": [5, 6]}, 2: {"b": (1, 2, 3)}, 3: {"d": "D"}}

        actual_dict_3 = Utils.merge(dict3a, dict3b)
        expected_dict_3 = {
            1: {"a": [[1, 2, 3], 5, 6]},
            2: {"b": ["B", 1, 2, 3]},
            3: {"d": "D"},
        }

        TestUtils.assert_dictionary_almost_equal(expected_dict_3, actual_dict_3)

    def test_flip_node_order(self):
        """
        Tests that element node ids are flipped in the right way.
        """

        # define original mesh data

        mesh_data = {
            "ndim": 2,
            "nodes": {1: [0, 0, 0], 2: [1.0, 0, 0], 3: [1, 1.0, 0], 4: [0, 1.0, 0],
                      5: [0.5, 0.0, 0], 6: [1, 0.5, 0], 7: [0.5, 1, 0], 8: [0, 0.5, 0],
                      9: [0.5, 0.5, 0]},
            "elements": {"QUADRANGLE_4N": {1: [1, 2, 3, 4]},
                         "QUADRANGLE_8N": {2: [1, 2, 3, 4, 5, 6, 7, 8]},
                         "TRIANGLE_3N": {3: [1, 2, 3]},
                         "TRIANGLE_6N": {4: [1, 2, 3, 5, 6, 9]},
                         "LINE_2N": {5: [1, 2]},
                         "LINE_3N": {6: [1, 2, 5]}},
            "physical_groups": {
                "quad_linear": {
                    "ndim": 2,
                    "element_ids": [1],
                    "node_ids": [1, 2, 3, 4],
                    "element_type": "QUADRANGLE_4N",
                },
                "quad_quadr": {
                    "ndim": 2,
                    "element_ids": [2],
                    "node_ids": [1, 2, 3, 4, 5, 6, 7, 8],
                    "element_type": "QUADRANGLE_8N",
                },
                "tri_linear": {
                    "ndim": 2,
                    "element_ids": [3],
                    "node_ids": [1, 2, 3],
                    "element_type": "TRIANGLE_3N",
                },
                "tri_quadr": {
                    "ndim": 2,
                    "element_ids": [4],
                    "node_ids": [1, 2, 3, 5, 6, 9],
                    "element_type": "TRIANGLE_6N",
                },
                "line_linear": {
                    "ndim": 2,
                    "element_ids": [5],
                    "node_ids": [1, 2],
                    "element_type": "LINE_2N",
                },
                "line_quadr": {
                    "ndim": 2,
                    "element_ids": [6],
                    "node_ids": [1, 2, 5],
                    "element_type": "LINE_3N"}
            },
        }

        mesh = Mesh(ndim=2)

        for element_name, element in mesh_data["elements"].items():
            for element_id, node_ids in element.items():
                # create element and add to mesh
                mesh.elements[element_id] = Element(element_id, element_name, node_ids)

                # reverse the node order
                Utils.flip_node_order([mesh.elements[element_id]])

        # set expected node ordering per element
        expected_ordering = [
            [2, 1, 4, 3],
            [2, 1, 4, 3, 5, 8, 7, 6],
            [3, 2, 1],
            [3, 2, 1, 9, 6, 5],
            [2, 1],
            [2, 1, 5],
        ]

        for element, expected_nodes_element in zip(list(mesh.elements.values()), expected_ordering):
            np.testing.assert_equal(element.node_ids, expected_nodes_element)

    def test_flip_node_order_exception(self):
        """
        Tests that an exception is raised if a list with different elements is given to flip_node_order.
        """

        with pytest.raises(ValueError, match="All elements should be of the same type."):
            Utils.flip_node_order([Element(1, "LINE_2N", [1, 2]),
                                   Element(2, "LINE_3N", [2, 3, 4])])

    def test_is_tetrahedron_4n_edge_defined_outwards(self):
        """
        Tests if the 3-node triangle edge of a 4 node tetrahedron is defined outwards. It checks different orientations
        of the edge element and the body element.

        """

        edge_element = Element(1, "TRIANGLE_3N", [1, 2, 3])
        edge_element_reversed = Element(1, "TRIANGLE_3N", [3, 2, 1])
        body_element = Element(2, "TETRAHEDRON_4N", [1, 2, 3, 4])
        body_element_mirrored = Element(2, "TETRAHEDRON_4N", [1, 2, 3, 5])

        nodes = {1: [0, 0, 0], 2: [1.0, 0, 0], 3: [1, 1.0, 0], 4: [0, 0.0, 1.0], 5: [0.0, 0.0, -1.0]}

        # check if edge is defined outwards in both node orders of edge element
        assert not Utils.is_volume_edge_defined_outwards(edge_element, body_element, nodes)
        assert Utils.is_volume_edge_defined_outwards(edge_element_reversed, body_element, nodes)

        # check if edge is defined outwards in both node orders of edge element and a mirrored body element
        assert Utils.is_volume_edge_defined_outwards(edge_element, body_element_mirrored, nodes)
        assert not Utils.is_volume_edge_defined_outwards(edge_element_reversed, body_element_mirrored, nodes)

    def test_is_tetrahedron_10n_edge_defined_outwards(self):
        """
        Tests if the 6-node triangle edge of a 10 node tetrahedron is defined outwards. It checks different orientations
        of the edge element and the body element.

        """

        edge_element = Element(1, "TRIANGLE_6N", [1, 2, 3, 5, 6, 7])
        edge_element_reversed = Element(1, "TRIANGLE_6N", [3, 2, 1, 7, 6, 5])

        body_element = Element(2, "TETRAHEDRON_10N", [1, 2, 3, 4, 5, 6, 7, 8, 9, 10])
        body_element_mirrored = Element(2, "TETRAHEDRON_10N", [1, 2, 3, 11, 5, 6, 7, 12, 9, 13])

        nodes = {1: [0, 0, 0], 2: [1.0, 0, 0], 3: [0.0, 1.0, 0], 4: [0, 0.0, 1.0],# vertices
                 5: [0.5, 0.0, 0.0], 6: [0.5, 0.5, 0.0], 7: [0.0, 5.0, 0.0], # x-y plane midpoints
                 8: [0.0, 0.0, 0.5], 9: [0.0, 0.5, 0.5],  # new x-z plane midpoints
                 10: [0.5, 0.0, 0.5], # new y-z plane midpoint
                 11: [0.0, 0.0, -1.0], 12: [0.0, 0.0, -0.5], 13: [0.5, 0.0, -0.5]} # mirrored y-z plane points

        # check if edge is defined outwards in both node orders of edge element
        assert not Utils.is_volume_edge_defined_outwards(edge_element, body_element, nodes)
        assert Utils.is_volume_edge_defined_outwards(edge_element_reversed, body_element, nodes)

        # check if edge is defined outwards in both node orders of edge element and a mirrored body element
        assert Utils.is_volume_edge_defined_outwards(edge_element, body_element_mirrored, nodes)
        assert not Utils.is_volume_edge_defined_outwards(edge_element_reversed, body_element_mirrored, nodes)

    def test_is_hexahedron_8n_edge_defined_outwards(self):
        """
        Tests if the 4-node quad edge of a 8 node hexahedron is defined outwards. It checks different orientations
        of the edge element and the body element.

        """

        edge_element = Element(1, "QUADRANGLE_4N", [1, 2, 3, 4])
        edge_element_reversed = Element(1, "QUADRANGLE_4N", [4, 3, 2, 1])

        body_element = Element(2, "HEXAHEDRON_8N", [1, 2, 3, 4, 5, 6, 7, 8])
        body_element_mirrored = Element(2, "HEXAHEDRON_8N", [1, 2, 3, 4, 9, 10, 11, 12])

        nodes = {1: [0, 0, 0], 2: [1.0, 0, 0], 3: [1, 1.0, 0], 4: [0, 1.0, 0],
                 5: [0, 0, 1.0], 6: [1, 0, 1.0], 7: [1, 1, 1], 8: [0, 1, 1],
                 9: [0.0, 0.0, -1], 10: [1.0, 0.0, -1], 11: [1, 1, -1], 12: [0.0, 1, -1]}

        # check if edge is defined outwards in both node orders of edge element
        assert not Utils.is_volume_edge_defined_outwards(edge_element, body_element, nodes)
        assert Utils.is_volume_edge_defined_outwards(edge_element_reversed, body_element, nodes)

        # check if edge is defined outwards in both node orders of edge element and a mirrored body element
        assert Utils.is_volume_edge_defined_outwards(edge_element, body_element_mirrored, nodes)
        assert not Utils.is_volume_edge_defined_outwards(edge_element_reversed, body_element_mirrored, nodes)

    @pytest.mark.skip("Hexahedron 20n is not correctly implemented yet.")
    def test_is_hexahedron_20n_edge_defined_outwards(self):
        """
        Tests if the 8-node quad edge of a 20 node hexahedron is defined outwards. It checks different orientations
        of the edge element and the body element.

        """

        edge_element_1 = Element(1, "QUADRANGLE_8N", [1, 2, 3, 4, 9, 12, 14, 10])
        edge_element_1_reversed = Element(1, "QUADRANGLE_8N", [4, 3, 2, 1, 10, 14, 12, 9])

        body_element = Element(2, "HEXAHEDRON_20N", [1, 2, 3, 4,
                                                     5, 6, 7, 8,
                                                     9, 10, 11, 12,
                                                     13, 14, 15, 16,
                                                     17, 18, 19, 20])

        body_element_mirrored = Element(2, "HEXAHEDRON_20N", [1, 2, 3, 4,
                                                              21, 22, 23, 24,
                                                              9, 10, 25, 12,
                                                              26, 14, 27, 28,
                                                              29, 32, 30, 31])

        nodes = {1: [0, 0, 0], 2: [1.0, 0, 0], 3: [1, 1.0, 0], 4: [0, 1.0, 0],
                 5: [0, 0, 1.0], 6: [1, 0, 1.0], 7: [1, 1, 1], 8: [0, 1, 1],
                 9: [0.5, 0.0, 0], 12: [1.0, 0.5, 0.0], 14: [0.5, 1, 0], 10: [0, 0.5, 0.0],
                 11: [0, 0, 0.5], 13: [1, 0, 0.5], 15: [1, 1, 0.5], 16: [0, 1, 0.5],
                 17: [0.5, 0.0, 1], 19: [1, 0.5, 1], 20: [0.5, 1, 1], 18: [0, 0.5, 1],
                 21: [0, 0, -1.0], 22: [1, 0, -1.0], 23: [1, 1, -1], 24: [0, 1, -1], # mirrored vertices
                 25: [0, 0, -0.5], 26: [1, 0, -0.5], 27: [1, 1, -0.5], 28: [0, 1, -0.5], # mirrored midpoints
                 29: [0.5, 0.0, -1], 30: [1, 0.5, -1], 31: [0.5, 1, -1], 32: [0, 0.5, -1]} # mirrored midpoints

        # check if edge is defined outwards in both node orders of edge element
        assert not Utils.is_volume_edge_defined_outwards(edge_element_1, body_element, nodes)
        assert Utils.is_volume_edge_defined_outwards(edge_element_1_reversed, body_element, nodes)

        # check if edge is defined outwards in both node orders of edge element and a mirrored body element
        assert Utils.is_volume_edge_defined_outwards(edge_element_1, body_element_mirrored, nodes)
        assert not Utils.is_volume_edge_defined_outwards(edge_element_1_reversed, body_element_mirrored, nodes)

    def test_is_volume_edge_defined_outwards_exceptions(self):
        """
        Tests exceptions of is_volume_edge_defined_outwards

        """

        edge_element_1 = Element(1, "LINE_2N", [1, 2])
        edge_element_2 = Element(2, "TRIANGLE_3N", [1, 2, 3])
        edge_element_3 = Element(3, "TRIANGLE_3N", [1, 2, 5])


        body_element_1 = Element(3, "TETRAHEDRON_4N", [1, 2, 3, 4])
        body_element_2 = Element(4, "TRIANGLE_3N", [1, 2, 3])

        nodes = {1: [0, 0, 0], 2: [1.0, 0, 0], 3: [1, 1.0, 0], 4: [0, 0.0, 1.0], 5: [0.0, 0.0, -1.0]}

        # expected raise as edge element is not a 2D element
        with pytest.raises(ValueError, match="Edge element should be a 2D element."):
            Utils.is_volume_edge_defined_outwards(edge_element_1,body_element_1, nodes)

        # expected raise as body element is not 3D
        with pytest.raises(ValueError, match="Body element should be a 3D element."):
            Utils.is_volume_edge_defined_outwards(edge_element_2, body_element_2, nodes)

        # expected raise as not all nodes of edge element are in body element
        with pytest.raises(ValueError, match="All nodes of the edge element should be part of the body element."):
            Utils.is_volume_edge_defined_outwards(edge_element_3, body_element_1, nodes)

<<<<<<< HEAD


    def test_calculate_centre_of_mass_2d(self):
        """
        Test calculation of centre of mass of a 2D polygon
        """

        coordinates = np.array([[0, 0], [1, 0], [1, 1], [0, 1]])

        actual_centre_of_mass = Utils.calculate_centre_of_mass(coordinates)
        expected_centre_of_mass = np.array([0.5, 0.5])

        npt.assert_allclose(expected_centre_of_mass, actual_centre_of_mass)

        coordinates = np.array([[0, 0], [0.1, 0], [0.2, 0], [0.3, 0], [1, 0], [1, 1], [0, 1]])
        actual_centre_of_mass = Utils.calculate_centre_of_mass(coordinates)

        npt.assert_allclose(expected_centre_of_mass, actual_centre_of_mass)

    def test_calculate_centre_of_mass_3d(self):
        """
        Test calculation of centre of mass of a 3D polygon

        """

        coordinates = np.array([[0, 0, 0], [1, 0, 0], [1, 1, 1], [0, 1, 1]])

        actual_centre_of_mass = Utils.calculate_centre_of_mass(coordinates)
        expected_centre_of_mass = np.array([0.5, 0.5, 0.5])

        npt.assert_allclose(expected_centre_of_mass, actual_centre_of_mass)

        coordinates = np.array([[0, 0, 0], [0.1, 0, 0], [0.2, 0, 0], [0.3, 0, 0], [1, 0, 0], [1, 1, 1], [0, 1, 1]])
        actual_centre_of_mass = Utils.calculate_centre_of_mass(coordinates)

        npt.assert_allclose(expected_centre_of_mass, actual_centre_of_mass)

=======
    def test_create_sigmoid_tiny_expr(self):
        """
        Test the creation of the sigmoid function tiny expr, which can be evaluated in c++

        """

        # define input values
        start_time = 5
        dt_slope = 3
        final_value = -10000
        initial_value = -3000

        # define time vector, note that it is required for the test that this variable is called "t"
        t = np.linspace(start_time, start_time + dt_slope, 10)

        # get full sigmoid function
        full_function = Utils.create_sigmoid_tiny_expr(start_time, dt_slope, initial_value, final_value, False)

        # get half sigmoid function
        half_function = Utils.create_sigmoid_tiny_expr(start_time, dt_slope, initial_value, final_value, True)

        # replace e^ with np.exp, such that python can evaluate the string
        python_full_func_str = full_function.replace(r"e^", "np.exp")
        python_half_func_str = half_function.replace(r"e^", "np.exp")

        # evaluate string
        full_eval = eval(python_full_func_str)
        half_eval = eval(python_half_func_str)

        # define expected functions
        expected_half_eval = ((1 / (1 + np.exp(-6/dt_slope * (t - start_time))) - 0.5)
                              * (final_value - initial_value) * 2 + initial_value)
        expected_full_eval = ((1 / (1 + np.exp(-12/dt_slope
                                              * (t - dt_slope/2 - start_time))))
                              * (final_value - initial_value ) + initial_value)

        # check if expected and actual results are almost equal
        np.testing.assert_almost_equal(full_eval, expected_full_eval)
        np.testing.assert_almost_equal(half_eval, expected_half_eval)
>>>>>>> 5f99c3bd
<|MERGE_RESOLUTION|>--- conflicted
+++ resolved
@@ -419,45 +419,6 @@
         with pytest.raises(ValueError, match="All nodes of the edge element should be part of the body element."):
             Utils.is_volume_edge_defined_outwards(edge_element_3, body_element_1, nodes)
 
-<<<<<<< HEAD
-
-
-    def test_calculate_centre_of_mass_2d(self):
-        """
-        Test calculation of centre of mass of a 2D polygon
-        """
-
-        coordinates = np.array([[0, 0], [1, 0], [1, 1], [0, 1]])
-
-        actual_centre_of_mass = Utils.calculate_centre_of_mass(coordinates)
-        expected_centre_of_mass = np.array([0.5, 0.5])
-
-        npt.assert_allclose(expected_centre_of_mass, actual_centre_of_mass)
-
-        coordinates = np.array([[0, 0], [0.1, 0], [0.2, 0], [0.3, 0], [1, 0], [1, 1], [0, 1]])
-        actual_centre_of_mass = Utils.calculate_centre_of_mass(coordinates)
-
-        npt.assert_allclose(expected_centre_of_mass, actual_centre_of_mass)
-
-    def test_calculate_centre_of_mass_3d(self):
-        """
-        Test calculation of centre of mass of a 3D polygon
-
-        """
-
-        coordinates = np.array([[0, 0, 0], [1, 0, 0], [1, 1, 1], [0, 1, 1]])
-
-        actual_centre_of_mass = Utils.calculate_centre_of_mass(coordinates)
-        expected_centre_of_mass = np.array([0.5, 0.5, 0.5])
-
-        npt.assert_allclose(expected_centre_of_mass, actual_centre_of_mass)
-
-        coordinates = np.array([[0, 0, 0], [0.1, 0, 0], [0.2, 0, 0], [0.3, 0, 0], [1, 0, 0], [1, 1, 1], [0, 1, 1]])
-        actual_centre_of_mass = Utils.calculate_centre_of_mass(coordinates)
-
-        npt.assert_allclose(expected_centre_of_mass, actual_centre_of_mass)
-
-=======
     def test_create_sigmoid_tiny_expr(self):
         """
         Test the creation of the sigmoid function tiny expr, which can be evaluated in c++
@@ -497,4 +458,39 @@
         # check if expected and actual results are almost equal
         np.testing.assert_almost_equal(full_eval, expected_full_eval)
         np.testing.assert_almost_equal(half_eval, expected_half_eval)
->>>>>>> 5f99c3bd
+
+    def test_calculate_centre_of_mass_2d(self):
+        """
+        Test calculation of centre of mass of a 2D polygon
+        """
+
+        coordinates = np.array([[0, 0], [1, 0], [1, 1], [0, 1]])
+
+        actual_centre_of_mass = Utils.calculate_centre_of_mass(coordinates)
+        expected_centre_of_mass = np.array([0.5, 0.5])
+
+        npt.assert_allclose(expected_centre_of_mass, actual_centre_of_mass)
+
+        coordinates = np.array([[0, 0], [0.1, 0], [0.2, 0], [0.3, 0], [1, 0], [1, 1], [0, 1]])
+        actual_centre_of_mass = Utils.calculate_centre_of_mass(coordinates)
+
+        npt.assert_allclose(expected_centre_of_mass, actual_centre_of_mass)
+
+    def test_calculate_centre_of_mass_3d(self):
+        """
+        Test calculation of centre of mass of a 3D polygon
+
+        """
+
+        coordinates = np.array([[0, 0, 0], [1, 0, 0], [1, 1, 1], [0, 1, 1]])
+
+        actual_centre_of_mass = Utils.calculate_centre_of_mass(coordinates)
+        expected_centre_of_mass = np.array([0.5, 0.5, 0.5])
+
+        npt.assert_allclose(expected_centre_of_mass, actual_centre_of_mass)
+
+        coordinates = np.array([[0, 0, 0], [0.1, 0, 0], [0.2, 0, 0], [0.3, 0, 0], [1, 0, 0], [1, 1, 1], [0, 1, 1]])
+        actual_centre_of_mass = Utils.calculate_centre_of_mass(coordinates)
+
+        npt.assert_allclose(expected_centre_of_mass, actual_centre_of_mass)
+
